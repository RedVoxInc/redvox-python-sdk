### RedVox Python SDK

This repository contains code for reading and working with the RedVox API 900 and API 1000 (M) data formats.

* [Examples](https://redvoxinc.github.io/redvox-sdk/examples/api_m/)
* [API Documentation](https://redvoxinc.github.io/redvox-sdk/v3.0.0a15/api_docs/redvox/index.html)

## Changelog

<<<<<<< HEAD
### 3.0.0a15 (2020-10-14)

* LocationData added; stores location data of a Station for later use
* DataWindow will compute the most relevant locations into LocationData

### 3.0.0a14 (2020-10-02)

* Added sample interval standard deviation to SensorData
* Resolved discrepancies between metadata values and data being read
=======
### 3.0.0a15 (2020-10-20)

* Add ability to post process derived movement events

### 3.0.0a14 (2020-10-06)

* Add ability to query API M metadata from the Cloud HTTP API
* Add methods and classes for working with derived movement results
>>>>>>> 8153b10b

### 3.0.0a13 (2020-10-01)

* DataWindow will properly bound the data within the start and end times
* DataWindow will fill gaps in data based on the existing data's sample interval
* DataWindow will keep previous locations if none exist between start and end times
* Sensors will properly preserve the mean sample interval as new data is added
* Added function to get time sync exchanges from API M packet

### 3.0.0a12 (2020-09-29)

* Add methods for lazily streaming data from the file system.

### 3.0.0a11 (2020-09-29)

* Add gallery command to CLI for viewing API M image data

### 3.0.0a10 (2020-09-24)

* Data reading functions include location provider value
* Data reading functions include the 2 nearest points if truncation removes all data

### 3.0.0a9 (2020-09-23)

* Data reading functions properly set station's best latency and offset
* Updated DataWindow default values for gap duration to 0.5 seconds and padding to 120 seconds
* Added getters and setters for num samples per window in app settings

### 3.0.0a8 (2020-09-22)

* Improvements to DataWindow, SensorData, and Station classes

### 3.0.0a7 (2020-09-22)

* Added DataWindow class; a station agnostic way of getting exactly the time window of data requested
* Updated SensorData functions to return numpy arrays
* Updated SensorData function names to better match what is being returned
* Added functionality to return user-specified location values from api900 location sensors

### 3.0.0a6 (2020-09-18)

* Improvements to raw_io. Include new summaries in ReadResult.
* Fix bug where querying with just the short ID was not working correctly
* Fix bug ensuring read packets are ordered

### 3.0.0a2 (2020-09-17)

* First alpha release supporting API M

### 2.9.12 (2020-07-17)

* Add support for 16 kHz audio streams

### 2.9.11 (2020-07-07)

* Fix bug where reading data that spanned across several days would leave out data towards end of time window

### 2.9.10 (2020-06-25)

* Authentication responses not return a copy of the claims for convenience

### 2.9.9 (2020-06-25)

* Update dependencies
* Encapsulate HTTP logic for HTTP Cloud Client
* Add tests for Cloud Client
* Add configurable timeout
* Add custom errors and better error handling
* Fix bug where connection would not be closed on authentication error

### 2.9.8 (2020-06-24)

* Large metadata requests are now chunked by the client.
* Change refresh token interval from 1 minute to 10 minutes
* Re-use HTTP client with keep-alive for more efficient HTTP requests
* Add chunked response for timing metadata request

### 2.9.5 (2020-06-23)

* Make Cloud API refresh token interval configurable.
* Allow Cloud API client to be used within "with" blocks for automatic closing of resources

### 2.9.2 (2020-06-11)

* Update dependencies (now dataclasses will only be pulled in on Python 3.6)

### 2.9.1 (2020-06-05)

* Fix bug where timing metadata was not converted into its associated data class.

### 2.9.0 (2020-06-05)

* Add full fledged cloud based API client. This client seamlessly manages authentication tokens behind the scenes.
* Update CLI data request methods to make use of new cloud based client.

### 2.8.7 (2020-06-03)

* Integrate ability to access extracted metadata from RedVox packets utilizing the cloud data API.

### 2.8.6 (2020-05-12)

* Add small HTTP interface to upcoming RedVox cloud API
* Added new sub-command to CLI `data_req_report` which takes a report ID and will download the report data for authenticated users

### 2.8.5 (2020-05-11)

* The auth_token CLI field for the data_req CLI command has been renamed to `secret_auth` to better reflect the fact that it is a shared secrete.  
* CLI for data req now makes the shared secret auth key optional dependent on the settings of the remote server. 

### 2.8.4 (2020-05-07)

* Add `--protocol` option to redvox-cli when making data request. This allows the data client to optionally connect over HTTP (mainly only useful for local testing)

### 2.8.3 (2020-05-06)

* Add `mach_time_zero` to TimeSyncData class
* Add `best_tri_msg_indices` to TimeSyncData class to identify which tri-message exchange indicated the best latency and offset
* Add validation checks to ensure that there is no change in sample rate or `mach_time_zero` in the analyzed packets
* Add check for change in `mach_time_zero` when identifying gaps

### 2.8.2 (2020-04-27)

* Add workaround for accessing `mach_time_zero` in incorrectly constructed Android packets

### 2.8.1 (2020-04-02)

* TriMessageStats will now append empty arrays in a tuple to tri_message_coeffs when the time sync sensor is empty or doesn't exist.
* Functions compute_barometric_height and compute _barometric_height_array take additional optional arguments: surface temperature in K, molar mass of air in kg/mol, acceleration of gravity in m/s2 and the universal gas constant in (kg * m2)/(K * mol * s2)

### 2.8.0 (2020-03-31)

* Added a migration module that allows users to slowly begin migrating API 900 data towards API 1000. A flag can be set either through the API or by setting an environment variable `ENABLE_MIGRATIONS="1"`. When enabled, all getters for numeric types will return floating point values (the only numeric type in API 1000).

### 2.7.9 (2020-03-25)

* Added properties: server_acquisition_times, packet_duration and mach_time_zero to `redvox/api900/timesync/api900_timesync.py` to assist with analyzing time sync data

### 2.7.8 (2020-03-23)

* Added a property: tri_message_coeffs to `redvox/api900/timesync/api900_timesync.py` to allow access to the tri-message coefficients
* Allowed access to the function evaluate_latencies_and_offsets in `redvox/api900/timesync/api900_timesync.py`

### 2.7.7 (2020-03-19)

* Added unit tests for `redvox/common/stats_helper.py`
* The functions mean_of_means, variance_of_means and mean_of_variance in `redvox/common/stats_helper.py` will not fail when sum(counts) is 0.

### 2.7.6 (2020-03-19)

* Added validation function that removes duplicated timestamps to `redvox/api900/timesync/tri_message_stats.py`
* Added get_latency_mean, get_latency_std_dev, get_offset_mean and get_offset_std_dev functions to `redvox/api900/timesync/api900_timesync.py`
* Updated unit tests

### 2.7.5 (2020-03-13)

* Expose new package `redvox/api900/qa`
* Expose new gap detection module `redvox/api900/qa/gap_detection.py`
* Provide a public identify_time_gaps method

### 2.7.1 (2020-03-03)

* Add and define useful constants to `redvox/common/constants.py`
* Add cross-correlation functions to `redvox/common/cross_stats.py`
* Add date time utilities to `redvox/common/date_time_utils.py`
* Add rdvxz file statistics functions to `redvox/common/file_statistics.py`
* Add statistical helper functions to `redvox/common/stats_helper.py`
* Add new time synchronization package at `redvox/api900/timesync`
* Add a location analyzer to `redvox/api900/location_analyzer.py`
* Updated unit tests and documentation
* Updated dependencies to latest versions
* Added additional code QA (pylint, mypy, coverage)

### 2.6.1 (2020-01-28)

* Update bulk data download client to utilize a RedVox provided authentication token

### 2.6.0 (2019-12-11)

* Update the redvox-cli
    * The CLI is now installed when this SDK is installed and available to the user as ```redvox-cli```
    * Added improved logging and error handling
    * Added ability to download bulk RedVox data sets

### 2.5.1 (2019-10-23)

* Add top level setter for mach_time_zero
    * WrappedRedvoxPacket.set_mach_time_zero(self, mach_time_zero: int) -> 'WrappedRedvoxPacket'

### 2.5.0 (2019-10-17)

* Add top level getters and setters for accessing time synchronization metrics stored in RedVox Packet metadata.
    * WrappedRedvoxPacket.best_latency(self) -> typing.Optional[float]
    * WrappedRedvoxPacket.set_best_latency(self, best_latency: float) -> 'WrappedRedvoxPacket'
    * WrappedRedvoxPacket.best_offset(self) -> typing.Optional[float]
    * WrappedRedvoxPacket.set_best_offset(self, best_offset: float) -> 'WrappedRedvoxPacket'
    * WrappedRedvoxPacket.is_synch_corrected(self) -> bool
    * WrappedRedvoxPacket.set_is_synch_corrected(self, is_synch_corrected: bool) -> 'WrappedRedvoxPacket'
* Add shortcut for adding metadata to a RedVox Packet (previously the entire metadata needed to be set at a time)
    * WrappedRedvoxPacket.add_metadata(self, key: str, value: str) -> 'WrappedRedvoxPacket'

### 2.4.0 (2019-10-8)

* Add mach_time_zero accessor to WrappedRedvoxPackets.
    * WrappedRedvoxPacket.mach_time_zero(self) -> typing.Optional[int]

### 2.3.0 (2019-9-25)

* concat._identify_gaps now only checks for dropped data from sensors. It checks for timing continuity by ensuring that the gap between packets is no larger than a configurable amount for a given sample rate.
* concat._identify_sensor_changes was added to identify sensor changes such as change in sample rate, change in sensor name, change in data type, or missing sensor data

### 2.2.1 (2019-5-14)

* Added stat utils tests and updated function
* Edited documentation typos; 2.2.0 documentation still valid for 2.2.1

### 2.2.0 (2019-4-26)

* Add sensor timing correction
* Update documentation
* Fix more cyclic dependency issues

#### 2.1.1 (2019-4-24)

* Start and end timestamps are now optional when reading .rdvxz files from a range. For timestamps that are not supplied, the timestamps are parsed from the data file names to find the earliest and latest timestamp.
* Fixed a bug that created a cyclic dependency between the reader and concat modules. 

### 2.0.0 (2019-4-12)

* Add ability concatenate multiple .rdvxz files together [(docs)](https://bitbucket.org/redvoxhi/redvox-api900-python-reader/src/master/docs/v2.0.0/redvox-api900-docs.md#markdown-header-concatenating-wrappedredvoxpackets)
* Add ability to identify gaps in continuous data when concatenating multiple files
* Read a range of .rdvxz files from a directory with a given time window and optional redvox ids to filter against [(docs)](https://bitbucket.org/redvoxhi/redvox-api900-python-reader/src/master/docs/v2.0.0/redvox-api900-docs.md#markdown-header-loading-redvox-api-900-files-from-a-range)
* Read a range of .rdvxz files from a structured directory with a given time window and optional redvox ids to filter against
* Deprecated several public API methods for setting and accessing sensor fields
* Add objects for summarizing RedVox data ranges [(docs)](https://bitbucket.org/redvoxhi/redvox-api900-python-reader/src/master/docs/v2.0.0/redvox-api900-docs.md#markdown-header-summarizing-wrappedredvoxpackets)
* Add ability to plot summary RedVox data ranges
* Refactor reader.py into several modules
* Update dependency versions

### 1.5.0 (2019-3-20)

* Add setters for all fields
* Add the ability to easily create sensor channels and RedVox packets
* Add CLI that
  * Converts .rdvxz files to .json files
  * Displays the contents of .rdvxz files
* Add ability to compare files and sensor channels
* Update documentation and API documentation
* Add more examples

### 1.4.1 (2019-2-15)

* Update required libraries
* Add ability to get original compressed buffer from WrappedRedvoxPacket
* Add utility functions for LZ4 compression

### v1.4.0 (2018-12-5)

* Added support for serializing to/from JSON
* Fixed bug where has_time_synchronization_channel() would return true even if the payload was empty<|MERGE_RESOLUTION|>--- conflicted
+++ resolved
@@ -7,7 +7,15 @@
 
 ## Changelog
 
-<<<<<<< HEAD
+### 3.0.0a15 (2020-10-20)
+
+* Add ability to post process derived movement events
+
+### 3.0.0a14 (2020-10-06)
+
+* Add ability to query API M metadata from the Cloud HTTP API
+* Add methods and classes for working with derived movement results
+
 ### 3.0.0a15 (2020-10-14)
 
 * LocationData added; stores location data of a Station for later use
@@ -17,16 +25,6 @@
 
 * Added sample interval standard deviation to SensorData
 * Resolved discrepancies between metadata values and data being read
-=======
-### 3.0.0a15 (2020-10-20)
-
-* Add ability to post process derived movement events
-
-### 3.0.0a14 (2020-10-06)
-
-* Add ability to query API M metadata from the Cloud HTTP API
-* Add methods and classes for working with derived movement results
->>>>>>> 8153b10b
 
 ### 3.0.0a13 (2020-10-01)
 
