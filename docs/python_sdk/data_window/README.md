# <img src="../img/redvox_logo.png" height="25"> **RedVox Python SDK Data Window Manual**

The RedVox Python SDK contains routines for reading, creating, and writing RedVox API 900 and RedVox API 1000 
data files. The SDK is open-source.

DataWindow is a Python class designed to fetch data from a source.  
It provides many filter options, is capable of reading and exporting to various formats,
and focuses on quickly returning results.

If you wish to learn more about the low-level class used to construct DataWindow, refer to the [Station Documentation](station)

## Table of Contents

<!-- toc -->

- [Data Window](#data-window)
  * [Data Window Parameters](#data-window-parameters)
    + [Required Data Window Parameter](#required-data-window-parameter)
    + [Strongly Recommended Data Window Parameters](#strongly-recommended-data-window-parameters)
    + [Optional Data Window Parameters](#optional-data-window-parameters)
    + [Advanced Optional Data Window Parameters](#advanced-optional-data-window-parameters)
  * [Creating Data Windows](#creating-data-windows)
  * [Using the Data Window Results](#using-the-data-window-results)
  * [Data Window Properties](#data-window-properties)
  * [Data Window Functions](#data-window-functions)
- [Data Window Methodology](#data-window-methodology)
  * [Data Window Initialization](#data-window-initialization)
  * [Data Window File Search](#data-window-file-search)
  * [File Indexing and Timestamp Update](#file-indexing-and-timestamp-update)
  * [Data Aggregation](#data-aggregation)
  * [Data Preparation](#data-preparation)
  * [Data Window Complete](#data-window-complete)
- [Low-Level Data Access](#low-level-data-access)
- [DataWindow Example Code](#datawindow-example-code)
- [Errors and Troubleshooting](#errors-and-troubleshooting)

<!-- tocstop -->

## Data Window

DataWindow is a module designed to search for data within a specified start and end time.  
It will provide the most complete set of data it can find to the user as efficiently as possible.

Depending on the request, DataWindow may take some time to complete.  
Please have patience when requesting large or lengthy data sets.

DataWindow is accessible through the Redvox SDK. The source for the latest development version of the SDK capable of reading 
API M data resides in the [api-m branch of the GitHub repository](https://github.com/RedVoxInc/redvox-python-sdk/tree/api-m). 
You'll also find links to the API documentation and several sets of examples created from Jupyter notebooks.

We recommend installing the SDK through pip. Select the latest version available on [PyPi](https://pypi.org/project/redvox/#history) and follow the "pip install" instructions.

You may find the DataWindow specific API documentation [here](https://redvoxinc.github.io/redvox-sdk/api_docs/redvox/common/data_window.html)

If you want a quick example to copy and paste into your Python IDE, check [here](#datawindow-example-code)

_[Table of Contents](#table-of-contents)_

### Data Window Parameters

DataWindow has several parameters that allow you to filter the data being read.  This section will detail the specifics of each parameter.

_[Table of Contents](#table-of-contents)_

#### Required Data Window Parameter
This field is required for DataWindow to run.

`input_dir`: a string representing the path to the data that will be read into the DataWindow.  Absolute paths are preferred.

_Linux/Mac examples_:
```python
input_dir="/absolute/path/to/data_dir"
input_dir="relative/path/to/data_dir"
```

_Windows examples_:
```python
# This example assumes your Windows Python environment requires the backslash character to be escaped
input_dir="\\absolute\\path\\to\\data_folder"
input_dir="C:\\absolute\\path\\to\\data_folder"
input_dir="relative\\path\\to\\data_folder"
```

#### Strongly Recommended Data Window Parameters

We strongly recommend setting these parameters when creating a Data Window.

If these parameters are not set, your results will not be aligned.

These parameters are not required to run Data Window.  Default values are given.

`start_datetime`: a datetime object representing the start of the request time in UTC for the DataWindow.  
All data timestamps in the DataWindow will be equal to or greater than this time.  If `None` or not given, uses the 
earliest timestamp it finds that matches the other filter criteria.  The default value is `None`.

_Examples:_

```python
import datetime
import redvox.common.date_time_utils as dt_utils


start_datetime=datetime.datetime(2021, 1, 1, 0, 0, 0)
start_datetime=dt_utils.datetime_from(2021, 1, 1, 0, 0, 0)
# using epoch seconds
start_datetime=dt_utils.datetime_from_epoch_seconds_utc(1609459200)
```

`end_datetime`: a datetime object representing the end of the request time in UTC for the DataWindow.  
All data timestamps in the DataWindow will be less than this time.  If `None` or not given, uses the latest timestamp 
it finds that matches the other filter criteria.  The default value is `None`.

_Examples:_

```python
import datetime
import redvox.common.date_time_utils as dt_utils


end_datetime=datetime.datetime(2021, 1, 1, 0, 1, 0)
end_datetime=dt_utils.datetime_from(2021, 1, 1, 0, 1, 0)
# using epoch seconds
start_datetime=dt_utils.datetime_from_epoch_seconds_utc(1609459260)
```

### A Note on Time:
All timestamps used in DataWindow are in [UTC](https://www.timeanddate.com/time/aboututc.html).

_[Table of Contents](#table-of-contents)_

#### Optional Data Window Parameters
These parameters do not have to be set when creating a DataWindow.  Default values for each will be given.

First, please note that your data must be stored in one of two ways:
1. `Unstructured`: All files exist in the `input_dir`.
2. `Structured`: Files are organized by date and time as specified in the [API-M repo](https://github.com/RedVoxInc/redvox-api-1000/blob/master/docs/standards/filenames_and_directory_structures.md#standard-directory-structure).

<a id="structured-layout"></a>
`structured_layout`: a boolean value representing the structure of the input directory.  If `True`, the data is stored 
in the Structured format.  The default value is `True`.

`station_ids`: a list, set, or tuple of station IDs as strings to filter on.  If `None` or not given, will return all 
IDs that match the other filter criteria.  The default value is `None`.

_Examples:_

```python
station_ids=["1234567890", "9876543210", "1122334455"]  # list
station_ids={"1234567890", "9876543210", "1122334455"}  # set
station_ids=("1234567890", "9876543210", "1122334455")  # tuple
```

`apply_correction`: a boolean value representing the option to automatically adjust the timestamps of retrieved data.
If `True`, each Station in the returned data will apply a correction to all of its timestamps.  The default value is `True`.

`debug`: a boolean value that controls the output level of DataWindow.  If `True`, DataWindow will output more information 
when an error occurs.  The default value is `False`.

#### Advanced Optional Data Window Parameters
We do not recommend changing the following parameters from the defaults.

`start_buffer_td`: a timedelta object representing how much additional time before the start_datetime to add when looking for data.
Negative values are changed to 0 seconds.  If `None` or not given, 120 seconds is added.  The default value is `None`.

_Examples:_

```python
import datetime
import redvox.common.date_time_utils
start_buffer_td=datetime.timedelta(seconds=120)
start_buffer_td=redvox.common.date_time_utils.timedelta(minutes=2)
```

`end_buffer_td`: a timedelta object representing how much additional time after the end_datetime to add when looking for data.
Negative values are changed to 0 seconds.  If `None` or not given, 120 seconds is added.  The default value is `None`.

_Examples:_

```python
import datetime
import redvox.common.date_time_utils
end_buffer_td=datetime.timedelta(seconds=120)
end_buffer_td=redvox.common.date_time_utils.timedelta(minutes=2)
```

`drop_time_s`: a float value representing the minimum number of seconds between data files that indicates a gap in the data.
Negative values are changed to the default.  The default is `0.2` seconds.

_Example:_

```python
drop_time_s=0.2
```

<a id="extensions"></a>
`extensions`: a set of strings representing the file extensions to filter on.  If `None` or not given, will return all 
files with extensions that match the other filter criteria. The default value is `None`.

_Example:_

```python
extensions={".rdvxm", ".rdvxz"}
```

`api_versions`: a set of ApiVersion values representing the file types to filter on.  If `None` or not given, will return all 
file types that match the other filter criteria.  The default value is `None`.

_Example:_

```python
from redvox.common.io import ApiVersion
api_versions={ApiVersion.API_900, ApiVersion.API_1000}
```

`copy_edge_points`: enumerated value representing behavior when creating data points on the edge of the data.  If not given, the default is to copy values.
The default value is `DataPointCreationMode.COPY`.  Possible values for this parameter are:
```python
from redvox.common.gap_and_pad_utils import DataPointCreationMode
DataPointCreationMode.NAN           # use np.nan (or appropriate defaults) for edge data points
DataPointCreationMode.COPY          # copy the closest point inside the window
DataPointCreationMode.INTERPOLATE   # find the interpolation between the closest inside and outside points at the edge
```

`use_model_correction`: a boolean value which determines if the offset model's correction functions are used to correct
the timestamps.  If False, uses the best offset for correction.  The default value is `True`

_[Table of Contents](#table-of-contents)_

### Creating Data Windows

DataWindows can be created in two ways.  The first is by invoking the initializer function of the class.

```python
from redvox.common.data_window import DataWindow
datawindow = DataWindow(input_dir=input_dir_str,
                        structured_layout=True_or_False,
                        start_datetime=requested_start_datetime,
                        end_datetime=requested_end_datetime,
                        start_buffer_td=start_padding_timedelta,
                        end_buffer_td=end_padding_timedelta,
                        drop_time_s=gap_time_in_seconds,
                        station_ids=list_or_set_of_station_ids,
                        extensions=set_of_extensions,
                        api_versions=set_of_api_versions,
                        apply_correction=True_or_False,
                        copy_edge_points=edge_point_creation_mode,
                        debug=True_or_False,
                        use_model_correction=True_or_False)
```

You may prefer a simpler version of the code above that uses the defaults for more complex parameters:

```python
from redvox.common.data_window import DataWindow
datawindow = DataWindow(input_dir=input_dir_str,
                        structured_layout=True_or_False,
                        start_datetime=requested_start_datetime,
                        end_datetime=requested_end_datetime,
                        station_ids=list_or_set_of_station_ids,
                        apply_correction=True_or_False)
```

The second is via a config file.

_[Example Config File](data_window.config.toml)_

Once the config file is created, you must create the DataWindow using this function:

```python
datawindow = DataWindow.from_config_file("path/to/data_window.config.toml")
```

The DataWindowConfiguration specific API documentation is available [here](https://redvoxinc.github.io/redvox-sdk/api_docs/redvox/common/data_window_configuration.html)

_[Table of Contents](#table-of-contents)_

### Using the Data Window Results

DataWindow stores all the data gathered in its stations property, which is a list of Station data objects.  There are various methods of accessing the Stations:

```python
station_list = datawindow.stations  # All stations as a list
# A list of stations identified by station_id, uuid, and start timestamp
stations = datawindow.get_station(station_id, station_uuid, station_start_timestamp)
```

We recommend using the datawindow.stations to get all the Station objects and datawindow.get_station() to get specific Stations.

Each Station contains data from the sensors, as well as some metadata about the Station.

Refer to the [Station](station) documentation or the [Station API documentation](https://redvoxinc.github.io/redvox-sdk/api_docs/redvox/common/station.html) for more information about how to use Station objects.

Continuing with the example, we will look at the audio sensor of our station in this example:

```python
station = station_list[0]
audio_sensor = station.audio_sensor()
print(audio_sensor.sample_rate_hz)          # sample rate in hz
print(audio_sensor.is_sample_rate_fixed)    # is sample rate constant
print(audio_sensor.sample_interval_s)       # sample interval in seconds
print(audio_sensor.sample_interval_std_s)   # sample interval std dev
print(audio_sensor.data_timestamps())       # data timestamps as numpy array
print(audio_sensor.first_data_timestamp())  # first data timestamp
print(audio_sensor.last_data_timestamp())   # last data timestamp
print(audio_sensor.samples())               # the data as an ndarray
print(audio_sensor.num_samples())           # the number of data samples
print(audio_sensor.data_channels())         # the names of the dataframe columns
```

As a reminder, all timestamps are in [UTC](https://www.timeanddate.com/time/aboututc.html).

Each line outputs information about the audio sensor.  The data_channels() function tells us the dataframe column names we can use to access the audio sensor's data.

Audio sensors will typically have two data channels, timestamps and microphone.  We can access data channels in the audio sensor using:

```python
samples = audio_sensor.get_data_channel("microphone")
```

Now that we have access to our data, the possibilities are limitless.  Here is a short pyplot example showing the audio data:
```python
import matplotlib.pyplot as plt
plt.plot(audio_sensor.data_timestamps() - audio_sensor.first_data_timestamp(), samples)
plt.title(f"{station.id} - audio data")
plt.xlabel(f"microseconds from {requested_start_datetime}")
plt.show()
```

We can even save our DataWindow as a compressed file or JSON representation for later.  Saving the DataWindow allows it to be loaded quickly, instead of going through the entire creation process.
```python
from redvox.common.io import serialize_data_window, data_window_to_json_file
serialize_data_window(data_window=datawindow,
                      base_dir=output_dir,
                      file_name=serialized_file_name)
data_window_to_json_file(data_window=datawindow,
                         base_dir=output_dir,
                         file_name=json_file_name,
                         compression_format="lz4")
```

_[Table of Contents](#table-of-contents)_

### Data Window Properties

This is a list of all properties you can access from DataWindow.  Many of these are set via the parameters above.
Values not set by parameters will be set by the SDK.  Defaults for values will be given if applicable.  All timestamps 
are in [UTC](https://www.timeanddate.com/time/aboututc.html).

_It is not recommended to set or change the properties of DataWindow after the DataWindow is created._

* `input_directory`: string, directory that contains the files to read data from.  Required parameter.
* `structured_layout`: bool, if True, the input_directory contains specially named and organized directories of data.  Default True
* `station_ids`: optional set of strings, representing the station ids to filter on. If empty or None, get any ids found in the input directory.  Default None
* `extensions`: optional set of strings, representing file extensions to filter on. If None, gets as much data as it can in the input directory.  Default None
* `api_versions`: optional set of ApiVersions, representing api versions to filter on. If None, get as much data as it can in the input directory.  Default None
* `start_datetime`: optional datetime, start datetime of the window. If None, uses the first timestamp of the filtered data.  Default None
* `end_datetime`: optional datetime, non-inclusive end datetime of the window. If None, uses the last timestamp of the filtered data.  Default None
* `start_buffer_td`: timedelta, the amount of time to include before the start_datetime when filtering data. Default 2 minutes
* `end_buffer_td`: timedelta, the amount of time to include after the end_datetime when filtering data. Default 2 minutes
* `drop_time_s`: float, the minimum amount of seconds between data files that would indicate a gap. Default .2 seconds
* `apply_correction`: bool, if True, update the timestamps in the data based on best station offset.  Default True
* `use_model_correction`: bool, if True, use the offset model's correction functions, otherwise use the best offset.  Default True
* `copy_edge_points`: enumeration of DataPointCreationMode, determines how new values are created in the station data.
  Valid values are NAN, COPY, and INTERPOLATE.  Default COPY
* `debug`: bool, if True, outputs additional information during initialization. Default False
<<<<<<< HEAD
* `errors`: RedVoxExceptions, class containing a list of all errors encountered by the data window.  This is set by the SDK.
=======
* `errors`: RedvoxExceptions, class containing a list of all errors encountered by the data window.  This is set by the SDK.
>>>>>>> f17252ec
* `stations`: list of Stations, the results of reading the data from input_directory.  This is set by the SDK.
* `sdk_version`: str, the version of the Redvox SDK used to create the data window.  This is set by the SDK.

Examples of accessing the properties of a DataWindow:
```python
from redvox.common.data_window import DataWindow
dw = DataWindow("input_dir")
print(dw.input_directory)
print(dw.structured_layout)
print(dw.station_ids)
for s in dw.stations:
    print(s.id)
print(dw.sdk_version)
```

_[Table of Contents](#table-of-contents)_

### Data Window Functions

1. `get_station(station_id: str, station_uuid: Optional[str] = None, start_timestamp: Optional[float] = None) -> Optional[List[Station]]`

Returns a list of Stations with ID == station_id and if given, UUID == station_uuid and start date == start_timestamp,
or `None` if the station doesn't exist

station_uuid and start_timestamp are optional; the station_id will often be enough to get a result

_Examples:_
```python
station_list = datawindow.get_station("0000000001")
not_station = datawindow.get_station("not_a_real_station")
assertIsNone(not_station)
```

2. `print_errors()`

Prints the errors encountered while creating a DataWindow:

_Example:_
```python
datawindow.print_errors()
```

These functions allow you to save and load DataWindow objects.

1. `serialize(base_dir: str = ".", file_name: Optional[str] = None, compression_factor: int = 4)`

Serializes and compresses the DataWindow to a file.  The file will have the format: `base_dir/file_name`.

If no base directory is provided, uses the current directory (".")

If no file name is provided, the default file name is `[start_ts]_[end_ts]_[num_stations].pkl.lz4`

Compression_factor is a value between 1 and 12. Higher values provide better compression, but take longer (default=4).

Returns the path to the written file.

_Example:_

```python
from redvox.common.data_window import DataWindow

datawindow: DataWindow
datawindow.serialize(output_dir, "dw_serial.pkl.lz4")
```

2. `deserialize(path: str)`

Decompresses and deserializes a DataWindow written to disk.

Returns the DataWindow.

_Example:_

```python
from redvox.common.data_window import DataWindow

datawindow: DataWindow
datawindow.deserialize(f"{output_dir}/dw_serial.pkl.lz4")
```

3. `to_json_file(base_dir: str = ".", file_name: Optional[str] = None, compression_format: str = "lz4")`

Serializes and compresses the DataWindow to a file, then saves metadata about the DataWindow to a JSON file.

The compressed DataWindow is placed into a subdirectory named "dw" in the base_dir

If no base directory is provided, uses the current directory (".")

If no file name is provided, the default file name is `[start_ts]_[end_ts]_[num_stations]`

_Do not include a file extension with the file name_

Valid values for compression_format: `"lz4", "pkl"`

The metadata saved is:
* Start datetime
* End datetime
* List of Station ids

_Example:_

```python
from redvox.common.data_window import DataWindow

datawindow: DataWindow
datawindow.to_json_file(output_dir, "dw_serial", "lz4")
```

4. `to_json(self, compressed_file_base_dir: str = ".", compressed_file_name: Optional[str] = None, compression_format: str = "lz4")`

Serializes and compresses the DataWindow to a file, then saves metadata about the DataWindow to a JSON string.

The compressed DataWindow is placed into a subdirectory named "dw" in the base_dir

If no base directory is provided, uses the current directory (".")

If no file name is provided, the default file name is `[start_ts]_[end_ts]_[num_stations]`

_Do not include a file extension with the file name_

Valid values for compression_format: `"lz4", "pkl"`

The metadata saved is:
* Start datetime
* End datetime
* List of Station ids

_Example:_

```python
from redvox.common.data_window import DataWindow

datawindow: DataWindow
datawindow.to_json(output_dir, "dw_serial", "lz4")
```

5. `from_json_file(base_dir: str, file_name: str, dw_base_dir: Optional[str] = None, start_dt: Optional[dtu.datetime] = None, end_dt: Optional[dtu.datetime] = None, station_ids: Optional[Iterable[str]] = None)`

Reads a JSON file describing a DataWindow, then checks the metadata against the user's requirements.

Returns a DataWindow if successful and None if not.

In order for the DataWindow to be loaded, all of these must be true:
* The start datetime of the DataWindow must be at or before the start_dt parameter
* The end datetime of the DataWindow must be at or after the end_dt parameter
* The DataWindow must contain all the ids specified in the station_ids parameter

If any of the above three parameters are not specified, their respective conditions will be considered True.

_Example:_

```python
from redvox.common.data_window import DataWindow

dw = DataWindow.from_json_file(base_dir, file_name)
dw = DataWindow.from_json_file(base_dir, file_name, start_dt=datetime(2020, 1, 1, 0, 0, 0))
dw = DataWindow.from_json_file(base_dir, file_name, end_dt=datetime(2020, 12, 31, 0, 0, 0))
dw = DataWindow.from_json_file(base_dir, file_name, station_ids=["1234567890", "9876543210"])
dw = DataWindow.from_json_file(base_dir, file_name, start_dt=datetime(2020, 1, 1, 0, 0, 0),
                               end_dt=datetime(2020, 12, 31, 0, 0, 0), station_ids=["1234567890", "9876543210"])
```

6. `from_json(json_str: str, dw_base_dir: str, start_dt: Optional[dtu.datetime] = None, end_dt: Optional[dtu.datetime] = None, station_ids: Optional[Iterable[str]] = None)`

Reads a JSON string describing a DataWindow, then checks the metadata against the user's requirements.
The compressed DataWindow object must be in the dw_base_dir specified.

Returns a DataWindow if successful and None if not.

In order for the DataWindow to be loaded, all of these must be true:
* The start datetime of the DataWindow must be at or before the start_dt parameter
* The end datetime of the DataWindow must be at or after the end_dt parameter
* The DataWindow must contain all the ids specified in the station_ids parameter

If any of the above three parameters are not specified, their respective conditions will be considered True.

_Example:_

```python
from redvox.common.data_window import DataWindow

dw = DataWindow.from_json(json_str, base_dir_dw)
dw = DataWindow.from_json(json_str, base_dir_dw, start_dt=datetime(2020, 1, 1, 0, 0, 0))
dw = DataWindow.from_json(json_str, base_dir_dw, end_dt=datetime(2020, 12, 31, 0, 0, 0))
dw = DataWindow.from_json(json_str, base_dir_dw, station_ids=["1234567890", "9876543210"])
dw = DataWindow.from_json(json_str, base_dir_dw, start_dt=datetime(2020, 1, 1, 0, 0, 0),
                          end_dt=datetime(2020, 12, 31, 0, 0, 0), station_ids=["1234567890", "9876543210"])
```

Refer to the [DataWindow API documentation](https://redvoxinc.github.io/redvox-sdk/api_docs/redvox/common/data_window.html) as needed.

_[Table of Contents](#table-of-contents)_

## Data Window Methodology

Creating a Data Window involves many processes of varying complexity.  This section will break down and explain each step taken in the creation of the Data Window.

_[Table of Contents](#table-of-contents)_

### Data Window Initialization

When creating a Data Window, the parameters of its creation are stored for future reference.
Each parameter used to create the Data Window is saved to its respective property.  If the parameter is not specified, the default value is saved.

This process always occurs, regardless of the exact method of Data Window creation.

Once the parameters are saved, the Data Window begins aggregating and updating the data requested.

### Data Window File Search

Data Window uses several methods in the Redvox SDK to gather the files needed to complete the request.

If the user specified a structured directory, we are looking for directories specifically named `api900` and/or `api1000` 
either as part of the input directory or within the input directory.

Next, we read through the sub-directories of the api directory, which are organized by year, month, day and for api1000 data, by hour as well. 

If the user specified an unstructured directory, we are looking at all files within the input directory.

We add the buffer times to the requested start and end times to get our query start and end times, then get any file 
with a timestamp within our query times.  We index the files for later analysis.

### File Indexing and Timestamp Update
All timestamps are in [UTC](https://www.timeanddate.com/time/aboututc.html).

1. Once all files are indexed, if we had a requested start or end time, we gather basic information from each file and 
   use that to update the file timestamps to match our request times.
   * If we don't have a requested start and end time, we go straight to Data Aggregation

2. Each recording device will have some amount of offset, which is a difference in the device's time to "true" time.
   * We can account for this offset by utilizing the basic information from each file to create an offset model.  
     We _**always**_ ADD our offset values to device time to get "true" time.

3. Once we have the offset model, we can calculate the "true" time for our gathered data.  We simply take our data's 
   timestamps and add the offset from the model to it.

4. If we specified a start and/or end time for our request, we must make sure our data's "true" times are able to 
   satisfy the request. We now want two things to be true:
   * The "true" start time of the data is before our request start time
   * The "true" end time of the data is after our request end time
  
5. If both of the conditions are true, we have all the data we need and can continue to Data Aggregation.
   
6. If at least one of the two conditions is not true, we will update the query by increasing the corresponding side's
   buffer (default 2 minutes) that failed the criteria by 1.5 times the difference in "true" time and request time. 
   This efficiently expands our search criteria to guarantee our next query will get what we need.
   
7. We continue to Data Aggregation after our second query.

### Data Aggregation

Once the data is retrieved, it must be aggregated and prepared for the user.

1. All data files are completely read into memory.

2. The data files are organized into Station objects.  Files are put into a station if and only if each of these values 
   are equal across each file: station id, station uuid, station start timestamp and station metadata.
   * Any change in the station's information will create a new Station object to represent that change.

3. Station objects attempt to fill any recognizable gaps in their sensors.

* Any errors encountered while creating the Station object will be recorded and can be displayed to the user.

### Data Preparation

The data is now organized by Station.  This process will be performed on all Stations in the Data Window.

1. If apply_correction is True, update all timestamps in the Station using the offset model.  This is the final timestamp update before the user gets the data.

2. Remove any Audio data points outside the request window.

3. Create Audio data points with NaN data values and timestamps based on the Audio sample rate such that the entire Audio record fills 
   the request window and there are no points greater than 2 sample intervals apart or data points outside the window.

4. Remove data points from each non-audio sensor that are outside the request window.

5. Create two rows in each sensor's dataframe with timestamps equal to the start and end timestamps of the trimmed audio sensor.
   * The copy_edge_points parameter determines which data values of these fabricated points will contain.
    
6. Update the Station metadata.
   
7. Update the Data Window metadata to match the data.

### Data Window Complete

The Data Window has completed all operations and is ready for you to use!

_[Table of Contents](#table-of-contents)_

## Low-Level Data Access

DataWindow uses Station objects to hold its processed data.

Refer to [Station Documentation](station) for more information.

_[Table of Contents](#table-of-contents)_

## DataWindow Example Code

Below are a few examples of how to use DataWindow.  Ensure you have installed the latest Redvox SDK.

Update the variables to match your environment before running.

Quick Start:
```python
from redvox.common.data_window import DataWindow

input_dir: str = "/path/to/api_dir"
# for Windows, delete the above line and use the line below instead:
# input_dir: str = "C:\\path\\to\\api_dir

if __name__ == "__main__":
    datawindow = DataWindow(input_dir=input_dir)

    station = datawindow.stations[0]
    
    print(f"{station.id} Audio Sensor (All timestamps are in microseconds since epoch UTC):\n"
          f"mic sample rate in hz: {station.audio_sensor().sample_rate_hz}\n"
          f"is mic sample rate constant: {station.audio_sensor().is_sample_rate_fixed}\n"
          f"mic sample interval in seconds: {station.audio_sensor().sample_interval_s}\n"
          f"mic sample interval std dev: {station.audio_sensor().sample_interval_std_s}\n"
          f"the data timestamps as a numpy array:\n {station.audio_sensor().data_timestamps()}\n"
          f"the first data timestamp: {station.audio_sensor().first_data_timestamp()}\n"
          f"the last data timestamp:  {station.audio_sensor().last_data_timestamp()}\n"
          f"the data as an ndarray: {station.audio_sensor().samples()}\n"
          f"the number of data samples: {station.audio_sensor().num_samples()}\n"
          f"the names of the dataframe columns: {station.audio_sensor().data_channels()}\n")
```


Using the initializer function to display a specific station:
```python
import matplotlib.pyplot as plt

from redvox.common.data_window import DataWindow
import redvox.common.date_time_utils as dt


# Variables
input_dir: str = "/path/to/api_dir"
# for Windows, delete the above line and use the line below instead:
# input_dir: str = "C:\\path\\to\\api_dir
station_ids = ["list", "of", "ids"]
target_station = "id_from_list"
start_timestamp_s: dt.datetime = dt.datetime_from(start_year,
                                                  start_month,
                                                  start_day,
                                                  start_hour,
                                                  start_minute,
                                                  start_second)
end_timestamp_s: dt.datetime = dt.datetime_from(end_year,
                                                end_month,
                                                end_day,
                                                end_hour,
                                                end_minute,
                                                end_second)
apply_correction: bool = True_or_False
structured_layout: bool = True_or_False
# End Variables

datawindow = DataWindow(input_dir=input_dir,
                        structured_layout=structured_layout,
                        start_datetime=start_timestamp_s,
                        end_datetime=end_timestamp_s,
                        station_ids=station_ids,
                        apply_correction=apply_correction)

station = datawindow.get_station(target_station)[0]

print(f"{station.id} Audio Sensor (All timestamps are in microseconds since epoch UTC):\n"
      f"mic sample rate in hz: {station.audio_sensor().sample_rate_hz}\n"
      f"is mic sample rate constant: {station.audio_sensor().is_sample_rate_fixed}\n"
      f"mic sample interval in seconds: {station.audio_sensor().sample_interval_s}\n"
      f"mic sample interval std dev: {station.audio_sensor().sample_interval_std_s}\n"
      f"the data timestamps as a numpy array:\n {station.audio_sensor().data_timestamps()}\n"
      f"the first data timestamp: {station.audio_sensor().first_data_timestamp()}\n"
      f"the last data timestamp:  {station.audio_sensor().last_data_timestamp()}\n"
      f"the data as an ndarray: {station.audio_sensor().samples()}\n"
      f"the number of data samples: {station.audio_sensor().num_samples()}\n"
      f"the names of the dataframe columns: {station.audio_sensor().data_channels()}\n")
      
print("Let's plot the mic data: ")
samples = station.audio_sensor().get_data_channel("microphone")
plt.plot(station.audio_sensor().data_timestamps() -
         station.audio_sensor().first_data_timestamp(),
         samples)
plt.title(f"{station.id}")
plt.xlabel(f"microseconds from {start_timestamp_s}")
plt.show()
```

Using a config file to do the same as above:

_[Example Config File](data_window.config.toml)_
_Remember to update your config file to match your environment before running the example_
```python
import matplotlib.pyplot as plt

from redvox.common.data_window import DataWindow


# Variables
config_dir: str = "path/to/config.file.toml"
# for Windows, delete the above line and use the line below instead:
# config_dir: str = "C:\\path\\to\\config.file.toml
target_station = "id_from_config"
# End Variables

datawindow = DataWindow.from_config_file(config_dir)

station = datawindow.get_station(target_station)[0]

print(f"{station.id} Audio Sensor (All timestamps are in microseconds since epoch UTC):\n"
      f"mic sample rate in hz: {station.audio_sensor().sample_rate_hz}\n"
      f"is mic sample rate constant: {station.audio_sensor().is_sample_rate_fixed}\n"
      f"mic sample interval in seconds: {station.audio_sensor().sample_interval_s}\n"
      f"mic sample interval std dev: {station.audio_sensor().sample_interval_std_s}\n"
      f"the data timestamps as a numpy array:\n {station.audio_sensor().data_timestamps()}\n"
      f"the first data timestamp: {station.audio_sensor().first_data_timestamp()}\n"
      f"the last data timestamp:  {station.audio_sensor().last_data_timestamp()}\n"
      f"the data as an ndarray: {station.audio_sensor().samples()}\n"
      f"the number of data samples: {station.audio_sensor().num_samples()}\n"
      f"the names of the dataframe columns: {station.audio_sensor().data_channels()}\n")
      
print("Let's plot the mic data: ")
samples = station.audio_sensor().get_data_channel("microphone")
plt.plot(station.audio_sensor().data_timestamps() -
         station.audio_sensor().first_data_timestamp(),
         samples)
plt.title(f"{station.id}")
plt.xlabel(f"microseconds from {datawindow.start_datetime}")
plt.show()
```

_[Table of Contents](#table-of-contents)_

## Errors and Troubleshooting

Below are troubleshooting tips in the event DataWindow does not run properly

* Check if the redvox SDK is installed.

* If you can't access the DataWindow class, include this line to import DataWindow into your project:
`from redvox.common.data_window import DataWindow`

### If your files aren't loading through DataWindow:

* Enable the debug parameter in DataWindow to display any errors encountered while creating DataWindow.
```python
datawindow = DataWindow(input_dir=input_dir,
                        # ...
                        debug=True)
```

* Check the value of `input_dir` for any errors, and that the files within the directory are in one of two formats 
(structured or unstructured) described in the [Optional Data Window Parameters](#structured-layout) section.
Use the appropriate value for the `structured` parameter of DataWindow.

* When working with structured directories, ensure that all API 1000 (API M) files are in a directory called `api1000` 
and all API 900 files are in a directory called `api900`.  API 1000 files normally end in `.rdvxm` and API 900 files
normally end in `.rdvxz`

* Adjust the start and end datetime values of DataWindow, as described in the 
[Strongly Recommended Data Window Parameters](#strongly-recommended-data-window-parameters) section.
Timestamps are in [UTC](https://www.timeanddate.com/time/aboututc.html).  Use the 
[date time utilities](https://redvoxinc.github.io/redvox-sdk/api_docs/redvox/common/date_time_utils.html) 
provided in `redvox.common.date_time_utils` to convert UTC epoch times into datetimes.

* Check your files for non-typical extensions.  `.rdvxm` and `.rdxvz` are the two expected file extensions.
If you have other file extensions, those files may not work with DataWindow.

_[Table of Contents](#table-of-contents)_<|MERGE_RESOLUTION|>--- conflicted
+++ resolved
@@ -363,11 +363,7 @@
 * `copy_edge_points`: enumeration of DataPointCreationMode, determines how new values are created in the station data.
   Valid values are NAN, COPY, and INTERPOLATE.  Default COPY
 * `debug`: bool, if True, outputs additional information during initialization. Default False
-<<<<<<< HEAD
-* `errors`: RedVoxExceptions, class containing a list of all errors encountered by the data window.  This is set by the SDK.
-=======
 * `errors`: RedvoxExceptions, class containing a list of all errors encountered by the data window.  This is set by the SDK.
->>>>>>> f17252ec
 * `stations`: list of Stations, the results of reading the data from input_directory.  This is set by the SDK.
 * `sdk_version`: str, the version of the Redvox SDK used to create the data window.  This is set by the SDK.
 
