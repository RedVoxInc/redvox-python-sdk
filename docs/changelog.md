## Changelog

<<<<<<< HEAD
### 3.3.9 (2022-?-??)

* Removed all references to older versions of certain functions
* Updated requirements to match latest versions of packages
* Minor fixes to classes, functions and comments
* Updated data fetching method
=======
### 3.3.9 (2023-??-??)

* Updated stuff, right?
>>>>>>> 5353d5dc

### 3.3.8 (2022-12-27)

* Added SessionModel.  It is built iteratively by reading metadata from files belonging to one session of station.
### 3.3.7 (2022-9-20)

* Added functions to update constants defined in offsetmodel.py
* Updated api900 conversion functions to utilize sub_api to denote api900 files

### 3.3.6 (2022-9-13)

* Updated OffsetModel with new parameters, repr and str functions
* Added tomli_w module to satisfy pyserde requirements

### 3.3.5 (2022-6-29)

* Updated EventStream with new metadata
* Added empty Event data points at the start and end of DataWindow
* Fixed errors when loading DataWindows from older SDK versions
* Limited numpy to <=1.22.4 to prevent incompatibility with pyserde on python 3.8

### 3.3.4 (2022-6-6)

* Added searching functionality to EventStream.  The functions return a list of valid values if the user inputs a
  value that doesn't exist
* Include automatic updates to data based on OS and app version to account for discrepancies in sensor readings
* Fixed bug in run_me.py

### 3.3.3 (2022-6-1)

* Add support for subscriptions to distributed servers

### 3.3.2 (2022-5-27)

* Add API for real-time subscriptions

### 3.2.0 (2022-4-20)

* Updated cloud HTTP client: Added support for geo-based cloud metadata queries

### 3.1.13 (2022-4-13)

* Fixed a bug when requesting data close to a change in Station start date

### 3.1.12 (2022-4-7)

* Fixed a bug when filling gaps in audio data

### 3.1.11 (2022-4-6)

* support for Python 3.7 ended; scipy and pandas versions require Python 3.8 and higher
* fixed error when printing Stations with np.nan as start date
* fixed DataWindow automatically correcting Station timestamps when correction flag is set to False
* updated data checking function to recognize retrieved data that was completely outside the requested period

### 3.1.10 (2022-3-23)

* numpy dependency to 1.21 for compatibility purposes

### 3.1.9 (2022-3-23)

* Fixed error when loading nan latencies in offset model
* Updated numpy (1.22.0), scipy (1.8.0), and pandas (1.4.1) requirements

### 3.1.8 (2022-3-14)

* Added str and repr for DataWindow, Station, and other related objects
* Added file-size checking functionality when loading data from compressed files
* Updated Event functions to operate on multiple classifications per event

### 3.1.7 (2022-2-24)

* Fixed bug when validating ids of an empty data window
* Fixed bug when reading data and the Event metadata changes from nothing to something

### 3.1.6 (2022-2-24)

* Fixed bug when reading data

### 3.1.5 (2022-2-23)

* Official Release 3.1.5
* Updated automatic file writing functions to use temporary directory when available memory is insufficient
* Updated json loading functions
* Updated json writing functions
* Fixed various bugs when saving and loading data to disk

### 3.1.5rc3 (2022-2-10)

* Updated functions in EventStream
  * functions string_data, numeric_data, boolean_data and byte_data are renamed to 
    get_string_values, get_numeric_values, get_boolean_values and get_byte_values respectively
  * functions get_string_channel, get_numeric_channel, get_boolean_channel and get_byte_channel
    are renamed to get_string_column, get_numeric_column, get_boolean_column and get_byte_column respectively
  * removed the word data from functions data_timestamps and unaltered_data_timestamps

### 3.1.5rc2 (2022-2-9)

* Events added to Stations
* Updated methods used to create Stations
* Fixed bugs when creating DataWindows, Stations, and Sensors

### 3.1.5rc1 (2022-1-10)

* Write SensorData to disk instead of saving in memory

### 3.1.4 (2022-1-5)

* Docs updated
* Config property of DataWindow changed to function
* out_dir parameter of DataWindow changed to output_dir

### 3.1.3 (2021-12-16)

* Fixed missing values when loading Health Sensor data

### 3.1.2 (2021-12-15)

* Fixed missing start date in Station preventing saving to disk
* Fixed timing_score_method name not being written in .json
* Updated error reporting methods
* runme.py file updated to make plotting data optional

### 3.1.1 (2021-12-10)

* Added option to enable runme.py file creation when saving DataWindows (default is no creation)
* Added DataWindow saving options to tooltips
* Added DataWindowConfigFile to allow DataWindow creation from a .toml file
* Renamed base_dir in SensorData to save_dir to be in line with other modules
* Fixed bug when creating DataWindows that caused the last timestamp of sensors to be incorrect

### 3.1.0 (2021-12-8)

* Official release 3.1.0
* Summary of changes:
  * Pyarrow backend implemented for DataWindow, Station, SensorData and underlying classes
  * Properties of the above classes have been updated into functions for more secure access
* Please note DataWindows created in versions 3.0.x cannot be loaded in 3.1.0
  * Use the latest 3.0.10 to continue to load 3.0.x DataWindows
  * OR recreate the DataWindows using 3.1.0

### 3.1.0rc5 (2021-12-7)

* Requirements for numpy reduced to >=1.19.5
* Added values for DataWindow saving methods in function description

### 3.1.0rc4 (2021-12-7)

* Added missing functions for Station and SensorData property access
* Documentation updated for new functions

### 3.1.0rc3 (2021-12-1)

* Updated more functions used by old data window module

### 3.1.0rc2 (2021-12-1)

* Added missing notes for 3.1.0rc1 release
* Updated functions used by old data window module

### 3.1.0rc1 (2021-12-1)

* Prepare for release

### 3.0.10rc13 (2021-11-30)

* Added functions to TimeSync to display individual values per exchange
* updated installation requirements

### 3.0.10rc12 (2021-11-29)

* Update SensorData, Station, DataWindow and related classes to use Pyarrow implementations
* Shifted previous versions of the above to *_old files while updated classes in testing

### 3.0.10rc11 (2021-11-16)

* Added missing file used to read data windows written to disk

### 3.0.10rc8 (2021-11-16)

* Updated filesystem writing functions
* Added subclasses to SensorData objects (pyarrow and regular versions)

### 3.0.10rc7 (2021-10-19)

* Shifted DataWindowArrow, StationPa and SensorDataPa to use filesystem to store data
* Standardized attribute access for arrow classes

### 3.0.10rc6 (2021-10-5)

* moved code in ApiReader involving DataWindowArrow to new file; api_reader_dw
* added pretty print option for DataWindowArrow
* Fixed bugs when loading DataWindowArrow from a file

### 3.0.10rc5 (2021-9-30)

* fixed error converting units of sample interval and std dev in pyarrow summaries
* renamed DataWindowOrigin to EventOrigin

### 3.0.10rc4 (2021-9-28)

* fixed error when comparing configuration station ids that are shorter than 10 characters 
* fixed incorrect default value for location providers when loading data using pyarrow

### 3.0.10rc3 (2021-9-27)

* Fixed bug when loading timestamps into offset model using datawindow arrow version
* Allowed other iterables when creating DataWindowConfigWpa

### 3.0.10rc2 (2021-9-17)

* Fixed bug when writing sensors to json files
* Added default name

### 3.0.10rc1 (2021-9-13)

* Merged pyarrow loading into existing data window functionality
* If user saves data to disk, parquet files will be created

### 3.0.10 (2021-9-9)

* Fix missing values in Health Sensor fields

### 3.0.9rc1 (2021-9-1)

* Merged latest release
* Fixed bugs when loading data using pyarrow implementation

### 3.0.9 (2021-8-30)

* Fix missing latencies and offsets attribute when data is missing from files.
* Added missing Health fields from Api 1000 data.

### 3.0.8rc1 (2021-8-30)

* Added missing/incorrect values when creating stations using parquet files.
* Updated version number and changelog to represent correct dates and version numbers.
* Pyarrow functionality complete for data window.  Refer to *_wpa files.

### 3.0.8 (2021-8-11)

* Fix inconsistent storing of enum data from station metrics

### 3.0.7rc0 (2021-8-3)

* Testing pyarrow functionality for Sensors and Stations
* Save parquets of data from Redvox files instead of loading everything at once

### 3.0.7 (2021-7-29)

* Update dependencies
* Tweak cloud client for cloud cloud environment.

### 3.0.6 (2021-7-28)

* Add methods for querying status of optional dependencies
* Add ability to construct cloud client from previously held authentication token

### 3.0.5 (2021-7-27)

* Fixed nan'd missing data points for audio sensors with data that doesn't reach edges of data window
* Added option to prevent usage of offset model when calculating time corrections for data windows and stations
* Added number of samples to api conversion function
* Docs updated to include new functionality

### 3.0.4 (2021-6-24)

* IDs shorter than 10 characters are zero-padded to preserve consistency between file names and internal representations
* DataWindow docs updated

### 3.0.3 (2021-6-16)

* Removed NaN padding from edges of audio sensors
* Streamlined gap-filling method
* Low-level API docs and links updated

### 3.0.2 (2021-6-9)

* Update long description content type for better display on PyPI

### 3.0.1 (2021-6-9)

* Update homepage links

### 3.0.0 (2021-6-7)

* Official release 3.0.0

### 3.0.0rc38 (2021-6-1)

* Moved Best Location values into their own sensor
* Fixed missing apply_correction flag check in DataWindowFast
* Updated DataWindow to use DataWindowFast implementation
* Removed DataWindowFast references from SDK

### 3.0.0rc37 (2021-5-25)

* Api900 conversion will report error when api900 file doesn't contain audio data
* LocationSensor will use packet start mach timestamps if derived from a BestLocation instead of using only the BestLocation's timestamps (which may not have been created within the DataWindow specified).
* Utilize api1000 native reading processes over WrappedPacket reading processes

### 3.0.0rc36 (2021-5-19)

* Fixed api900 conversion setting wrong value for mach time zero (api900) to app start time (api1000)
* SensorData Enumerated values return strings instead of numbers or Enum objects
* Updated Data Window to return multiple stations if a single station id changes its start datetime (one new station per change in start datetime)

### 3.0.0rc35 (2021-5-13)

* Added check for time synchronization data in a Station
* converted Station and SensorData to read directly from raw protobuf instead of the wrapped versions

### 3.0.0rc31 (2021-5-7)

* Add native implementation of file stats extraction

### 3.0.0rc30 (2021-5-5)

* Fixed bugs in DataWindowFast
* Added JSON and serialization to DataWindowFast

### 3.0.0rc29 (2021-5-4)

* Provide native backend for indexing
* Renamed DataWindowSimple to DataWindowFast
* DataWindowFast performance improved
* DataWindowFast can create stations with different start times

### 3.0.0rc28 (2021-4-29)

* Raw protobuf conversion from api900 to apiM implemented
* Improved Data Window performance via DataWindowSimple class; use parallelism for best performance
* Raw protobuf reading implemented for station and sensor creation.

### 3.0.0rc27 (2021-4-23)

* fixed bug when creating edge points in data windows

### 3.0.0rc26 (2021-4-23)

* fixed potential infinite loop when creating data windows
* added tools to read raw protobuf instead of wrapped packets
* added simplified data window process with the goal of producing results faster

### 3.0.0rc25 (2021-4-20)

* updated gap filling to work when gaps are not pre-determined
* improved gap filling performance
* removed extra step when creating data windows

### 3.0.0rc24 (2021-4-19)

* Add ability to stream metadata requests by chunk size chunks
* gap filling performed when data is loaded instead of during data window creation
* filled converted api900 location provider arrays to be same length as number of samples
* fixed creation of interpolated points when dataframes do not contain expected types

### 3.0.0rc23 (2021-4-15)

* Fix bug when downloading data and file already exists

### 3.0.0rc22 (2021-4-15)

* Added gps timestamps to location sensors
* DataWindow and Station documentation updated

### 3.0.0rc21 (2021-4-14)

* Fix cloud based query timing correction for non-contiguous data
* Provide more log message in GUI data downloader
* Make GUI data downloader more resistant and responsive to errors
* Fixed image sensor loading

### 3.0.0rc20 (2021-4-13)

* Fixed loading sensors when some packets do not include all sensors from adjacent packets
* Moved Station documentation out of DataWindow documentation.

### 3.0.0rc19 (2021-4-12)

* Add ability to optionally enable or disable SDK parallelism through global settings or environmental variables
* Added how to use JSON writing and reading to DataWindow docs
* Updated Station.audio_sample_rate_hz to Station.audio_sample_rate_nominal_hz
* Added StationMetadata.station_description; the station's text description

### 3.0.0rc18 (2021-4-9)

* Added JSON writing and reading utility to Data Window

### 3.0.0rc17 (2021-4-8)

* Add GUI for downloading RedVox data from the cloud
* Update GUI libraries to PySide6

### 3.0.0rc14 (2021-4-8)

* Fixed creating Location and Health sensors when data is inconsistent
* Updated and added validation for Station metadata objects

### 3.0.0rc13 (2021-4-7)

* Add CLI argument to disable query timing correction on data requests
* Sensor sample rate update function more accurately adjusts to a slope in offset model

### 3.0.0rc11 (2021-4-6)

* Fixed timestamp discrepancies when creating Audio Sensors
* Added optional automatic timing correction to cloud data queries

### 3.0.0rc10 (2021-4-5)

* Implement functionality to provide cloud based timing corrections
* Updated Data Window creation to include edge timestamps on non-audio sensors

### 3.0.0rc9 (2021-4-1)

* Fixed bug when filling gaps in data window
* updated audio sensor creation to account for gaps in packets

### 3.0.0rc8 (2021-4-1)

* Data Window lz4 serialization and deserialization added
* Audio sensor timestamps are recalculated based on updated first timestamp and sample interval

### 3.0.0rc7 (2021-3-25)

* Make GUI features an optional "extra"
* Fix missing toml dependency
* Remove unused dependencies
* Fix windows specific bugs relating to path management and datetime management
* Update CI to test against more OS environments

### 3.0.0rc3 (2021-3-23)

* Fixed process that updates data window timestamps and properties.
* Added score value to offset model

### 3.0.0rc2 (2021-3-18)

* Better process pool management.
* Update numpy deprecated code.

### 3.0.0rc0 (2021-3-17)

* Prep. first release candidate for 3.0 release.

### 3.0.0b8 (2021-3-12)

* Fixed error when creating DataWindows

### 3.0.0b7 (2021-3-12)

* Fixed error when creating DataWindows
* Added unaltered_timestamps to all sensors; these timestamps are unchanged values recorded by the sensor

### 3.0.0b6 (2021-3-11)

* Fixed bug when calculating OffsetModel validity
* Fixed invalid latencies appearing in OffsetModel calculations
* Fixed invalid station ids showing up in DataWindows

### 3.0.0b5 (2021-3-10)

* OffsetModel handles cases where not enough data is present to create a reliable model
* Performance improvements and streamlined processes

### 3.0.0b4 (2021-3-2)

* Performance improvements when creating data window, stations and other classes/data structures
* Fixed incorrect timing adjustment function and object dtypes in dataframe functions

### 3.0.0b3 (2021-3-1)
* Updated timing correction using offset model predictions
* Added timing correction to file searching functionality

### 3.0.0b2 (2021-2-3)

* Updated filter inputs to accept lists
* Fixed bug when pickle-ing station objects

### 3.0.0b1 (2021-2-1)

* Added functionality to automatically correct query times to gather all of user's requested data

### 3.0.0b0 (2021-2-1)

* First beta release of version 3
* Combined API 900 and API 1000 file reading
* Updated file reading interface
* Timing correction
* Cleanup cloud APIs
* Access to new RedVox Cloud APIs (station status, timing stats)
* Persistent RedVox cloud configuration files
* Cleanup cyclic dependency issues
* Fix bugs with nan handling
* Add ability to sort unstructured RedVox files into structured RedVox files


### 3.0.0a23 (2021-1-7)

* Update api900 file reader to truncate file timestamps instead of round
* Update api900 to api1000 conversion to properly convert locations
* Added functions to read api900 and api1000 data from common base directory
* Use api900 to api1000 conversion method to put data from both formats into a DataWindow

### 3.0.0a22 (2021-1-5)

* Update LZ4 compression to be compatible with other LZ4 libraries that work with API M data

### 3.0.0a21 (2020-11)

* Add setters for all sub-messages
* Extend start and end queries for reading data by slight amount
* fixed a bug when creating stations using set locations
* API M protobuf updated
* fixed bug setting compressed audio data

### 3.0.0a20 (2020-11-16)

* Add support for downloading API M data from cloud servers
* Optimize data download using a custom work-stealing process pool
* Standardize CLI

### 3.0.0a19 (2020-11-10)

* Fixed bug with recalculating metadata of stations

### 3.0.0a18 (2020-11-09)

* STATION_HEALTH as sensor type to consolidate battery health, power state, internal temperature, network health, available disk space and RAM, and cell service status into one sensor with the same sample rate and source (station_metrics)
* Time sync data has been added to the station object

### 3.0.0a17 (2020-11-04)

* Image sensors properly load into data windows
* Updated LocationSensors to use best_locations in API M location sensors

### 3.0.0a16 (2020-10-27)

* LocationData added; stores location data of a Station for later use
* DataWindow will compute the most relevant locations into LocationData
* Added sample interval standard deviation to SensorData
* Resolved discrepancies between metadata values and data being read

### 3.0.0a15 (2020-10-20)

* Add ability to post process derived movement events

### 3.0.0a14 (2020-10-06)

* Add ability to query API M metadata from the Cloud HTTP API
* Add methods and classes for working with derived movement results

### 3.0.0a13 (2020-10-01)

* DataWindow will properly bound the data within the start and end times
* DataWindow will fill gaps in data based on the existing data's sample interval
* DataWindow will keep previous locations if none exist between start and end times
* Sensors will properly preserve the mean sample interval as new data is added
* Added function to get time sync exchanges from API M packet

### 3.0.0a12 (2020-09-29)

* Add methods for lazily streaming data from the file system.

### 3.0.0a11 (2020-09-29)

* Add gallery command to CLI for viewing API M image data

### 3.0.0a10 (2020-09-24)

* Data reading functions include location provider value
* Data reading functions include the 2 nearest points if truncation removes all data

### 3.0.0a9 (2020-09-23)

* Data reading functions properly set station's best latency and offset
* Updated DataWindow default values for gap duration to 0.5 seconds and padding to 120 seconds
* Added getters and setters for num samples per window in app settings

### 3.0.0a8 (2020-09-22)

* Improvements to DataWindow, SensorData, and Station classes

### 3.0.0a7 (2020-09-22)

* Added DataWindow class; a station agnostic way of getting exactly the time window of data requested
* Updated SensorData functions to return numpy arrays
* Updated SensorData function names to better match what is being returned
* Added functionality to return user-specified location values from api900 location sensors

### 3.0.0a6 (2020-09-18)

* Improvements to raw_io. Include new summaries in ReadResult.
* Fix bug where querying with just the short ID was not working correctly
* Fix bug ensuring read packets are ordered

### 3.0.0a2 (2020-09-17)

* First alpha release supporting API M

### 2.9.12 (2020-07-17)

* Add support for 16 kHz audio streams

### 2.9.11 (2020-07-07)

* Fix bug where reading data that spanned across several days would leave out data towards end of time window

### 2.9.10 (2020-06-25)

* Authentication responses not return a copy of the claims for convenience

### 2.9.9 (2020-06-25)

* Update dependencies
* Encapsulate HTTP logic for HTTP Cloud Client
* Add tests for Cloud Client
* Add configurable timeout
* Add custom errors and better error handling
* Fix bug where connection would not be closed on authentication error

### 2.9.8 (2020-06-24)

* Large metadata requests are now chunked by the client.
* Change refresh token interval from 1 minute to 10 minutes
* Re-use HTTP client with keep-alive for more efficient HTTP requests
* Add chunked response for timing metadata request

### 2.9.5 (2020-06-23)

* Make Cloud API refresh token interval configurable.
* Allow Cloud API client to be used within "with" blocks for automatic closing of resources

### 2.9.2 (2020-06-11)

* Update dependencies (now dataclasses will only be pulled in on Python 3.6)

### 2.9.1 (2020-06-05)

* Fix bug where timing metadata was not converted into its associated data class.

### 2.9.0 (2020-06-05)

* Add full fledged cloud based API client. This client seamlessly manages authentication tokens behind the scenes.
* Update CLI data request methods to make use of new cloud based client.

### 2.8.7 (2020-06-03)

* Integrate ability to access extracted metadata from RedVox packets utilizing the cloud data API.

### 2.8.6 (2020-05-12)

* Add small HTTP interface to upcoming RedVox cloud API
* Added new sub-command to CLI `data_req_report` which takes a report ID and will download the report data for authenticated users

### 2.8.5 (2020-05-11)

* The auth_token CLI field for the data_req CLI command has been renamed to `secret_auth` to better reflect the fact that it is a shared secrete.
* CLI for data req now makes the shared secret auth key optional dependent on the settings of the remote server.

### 2.8.4 (2020-05-07)

* Add `--protocol` option to redvox-cli when making data request. This allows the data client to optionally connect over HTTP (mainly only useful for local testing)

### 2.8.3 (2020-05-06)

* Add `mach_time_zero` to TimeSyncData class
* Add `best_tri_msg_indices` to TimeSyncData class to identify which tri-message exchange indicated the best latency and offset
* Add validation checks to ensure that there is no change in sample rate or `mach_time_zero` in the analyzed packets
* Add check for change in `mach_time_zero` when identifying gaps

### 2.8.2 (2020-04-27)

* Add workaround for accessing `mach_time_zero` in incorrectly constructed Android packets

### 2.8.1 (2020-04-02)

* TriMessageStats will now append empty arrays in a tuple to tri_message_coeffs when the time sync sensor is empty or doesn't exist.
* Functions compute_barometric_height and compute _barometric_height_array take additional optional arguments: surface temperature in K, molar mass of air in kg/mol, acceleration of gravity in m/s2 and the universal gas constant in (kg * m2)/(K * mol * s2)

### 2.8.0 (2020-03-31)

* Added a migration module that allows users to slowly begin migrating API 900 data towards API 1000. A flag can be set either through the API or by setting an environment variable `ENABLE_MIGRATIONS="1"`. When enabled, all getters for numeric types will return floating point values (the only numeric type in API 1000).

### 2.7.9 (2020-03-25)

* Added properties: server_acquisition_times, packet_duration and mach_time_zero to `redvox/api900/timesync/api900_timesync.py` to assist with analyzing time sync data

### 2.7.8 (2020-03-23)

* Added a property: tri_message_coeffs to `redvox/api900/timesync/api900_timesync.py` to allow access to the tri-message coefficients
* Allowed access to the function evaluate_latencies_and_offsets in `redvox/api900/timesync/api900_timesync.py`

### 2.7.7 (2020-03-19)

* Added unit tests for `redvox/common/stats_helper.py`
* The functions mean_of_means, variance_of_means and mean_of_variance in `redvox/common/stats_helper.py` will not fail when sum(counts) is 0.

### 2.7.6 (2020-03-19)

* Added validation function that removes duplicated timestamps to `redvox/api900/timesync/tri_message_stats.py`
* Added get_latency_mean, get_latency_std_dev, get_offset_mean and get_offset_std_dev functions to `redvox/api900/timesync/api900_timesync.py`
* Updated unit tests

### 2.7.5 (2020-03-13)

* Expose new package `redvox/api900/qa`
* Expose new gap detection module `redvox/api900/qa/gap_detection.py`
* Provide a public identify_time_gaps method

### 2.7.1 (2020-03-03)

* Add and define useful constants to `redvox/common/constants.py`
* Add cross-correlation functions to `redvox/common/cross_stats.py`
* Add date time utilities to `redvox/common/date_time_utils.py`
* Add rdvxz file statistics functions to `redvox/common/file_statistics.py`
* Add statistical helper functions to `redvox/common/stats_helper.py`
* Add new time synchronization package at `redvox/api900/timesync`
* Add a location analyzer to `redvox/api900/location_analyzer.py`
* Updated unit tests and documentation
* Updated dependencies to latest versions
* Added additional code QA (pylint, mypy, coverage)

### 2.6.1 (2020-01-28)

* Update bulk data download client to utilize a RedVox provided authentication token

### 2.6.0 (2019-12-11)

* Update the redvox-cli
    * The CLI is now installed when this SDK is installed and available to the user as ```redvox-cli```
    * Added improved logging and error handling
    * Added ability to download bulk RedVox data sets

### 2.5.1 (2019-10-23)

* Add top level setter for mach_time_zero
    * WrappedRedvoxPacket.set_mach_time_zero(self, mach_time_zero: int) -> 'WrappedRedvoxPacket'

### 2.5.0 (2019-10-17)

* Add top level getters and setters for accessing time synchronization metrics stored in RedVox Packet metadata.
    * WrappedRedvoxPacket.best_latency(self) -> typing.Optional[float]
    * WrappedRedvoxPacket.set_best_latency(self, best_latency: float) -> 'WrappedRedvoxPacket'
    * WrappedRedvoxPacket.best_offset(self) -> typing.Optional[float]
    * WrappedRedvoxPacket.set_best_offset(self, best_offset: float) -> 'WrappedRedvoxPacket'
    * WrappedRedvoxPacket.is_synch_corrected(self) -> bool
    * WrappedRedvoxPacket.set_is_synch_corrected(self, is_synch_corrected: bool) -> 'WrappedRedvoxPacket'
* Add shortcut for adding metadata to a RedVox Packet (previously the entire metadata needed to be set at a time)
    * WrappedRedvoxPacket.add_metadata(self, key: str, value: str) -> 'WrappedRedvoxPacket'

### 2.4.0 (2019-10-8)

* Add mach_time_zero accessor to WrappedRedvoxPackets.
    * WrappedRedvoxPacket.mach_time_zero(self) -> typing.Optional[int]

### 2.3.0 (2019-9-25)

* concat._identify_gaps now only checks for dropped data from sensors. It checks for timing continuity by ensuring that the gap between packets is no larger than a configurable amount for a given sample rate.
* concat._identify_sensor_changes was added to identify sensor changes such as change in sample rate, change in sensor name, change in data type, or missing sensor data

### 2.2.1 (2019-5-14)

* Added stat utils tests and updated function
* Edited documentation typos; 2.2.0 documentation still valid for 2.2.1

### 2.2.0 (2019-4-26)

* Add sensor timing correction
* Update documentation
* Fix more cyclic dependency issues

#### 2.1.1 (2019-4-24)

* Start and end timestamps are now optional when reading .rdvxz files from a range. For timestamps that are not supplied, the timestamps are parsed from the data file names to find the earliest and latest timestamp.
* Fixed a bug that created a cyclic dependency between the reader and concat modules.

### 2.0.0 (2019-4-12)

* Add ability concatenate multiple .rdvxz files together [(docs)](https://bitbucket.org/redvoxhi/redvox-api900-python-reader/src/master/docs/v2.0.0/redvox-api900-docs.md#markdown-header-concatenating-wrappedredvoxpackets)
* Add ability to identify gaps in continuous data when concatenating multiple files
* Read a range of .rdvxz files from a directory with a given time window and optional redvox ids to filter against [(docs)](https://bitbucket.org/redvoxhi/redvox-api900-python-reader/src/master/docs/v2.0.0/redvox-api900-docs.md#markdown-header-loading-redvox-api-900-files-from-a-range)
* Read a range of .rdvxz files from a structured directory with a given time window and optional redvox ids to filter against
* Deprecated several public API methods for setting and accessing sensor fields
* Add objects for summarizing RedVox data ranges [(docs)](https://bitbucket.org/redvoxhi/redvox-api900-python-reader/src/master/docs/v2.0.0/redvox-api900-docs.md#markdown-header-summarizing-wrappedredvoxpackets)
* Add ability to plot summary RedVox data ranges
* Refactor reader.py into several modules
* Update dependency versions

### 1.5.0 (2019-3-20)

* Add setters for all fields
* Add the ability to easily create sensor channels and RedVox packets
* Add CLI that
    * Converts .rdvxz files to .json files
    * Displays the contents of .rdvxz files
* Add ability to compare files and sensor channels
* Update documentation and API documentation
* Add more examples

### 1.4.1 (2019-2-15)

* Update required libraries
* Add ability to get original compressed buffer from WrappedRedvoxPacket
* Add utility functions for LZ4 compression

### v1.4.0 (2018-12-5)

* Added support for serializing to/from JSON
* Fixed bug where has_time_synchronization_channel() would return true even if the payload was empty<|MERGE_RESOLUTION|>--- conflicted
+++ resolved
@@ -1,21 +1,16 @@
 ## Changelog
 
-<<<<<<< HEAD
 ### 3.3.9 (2022-?-??)
 
 * Removed all references to older versions of certain functions
 * Updated requirements to match latest versions of packages
 * Minor fixes to classes, functions and comments
 * Updated data fetching method
-=======
-### 3.3.9 (2023-??-??)
-
-* Updated stuff, right?
->>>>>>> 5353d5dc
 
 ### 3.3.8 (2022-12-27)
 
 * Added SessionModel.  It is built iteratively by reading metadata from files belonging to one session of station.
+
 ### 3.3.7 (2022-9-20)
 
 * Added functions to update constants defined in offsetmodel.py
