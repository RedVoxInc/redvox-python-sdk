## Changelog

### 3.4.0 (2023-4-28)

* Updated build tooling
* Updated dependencies
<<<<<<< HEAD
* Removed all references to older versions of certain functions
* Updated requirements to match latest versions of packages
* Minor fixes to classes, functions and comments
* Updated data fetching method
=======
* Regenerated protobuf with latest protoc
>>>>>>> 1f7f1e52

### 3.3.8 (2022-12-27)

* Added SessionModel.  It is built iteratively by reading metadata from files belonging to one session of station.

### 3.3.7 (2022-9-20)

* Added functions to update constants defined in offsetmodel.py
* Updated api900 conversion functions to utilize sub_api to denote api900 files

### 3.3.6 (2022-9-13)

* Updated OffsetModel with new parameters, repr and str functions
* Added tomli_w module to satisfy pyserde requirements

### 3.3.5 (2022-6-29)

* Updated EventStream with new metadata
* Added empty Event data points at the start and end of DataWindow
* Fixed errors when loading DataWindows from older SDK versions
* Limited numpy to <=1.22.4 to prevent incompatibility with pyserde on python 3.8

### 3.3.4 (2022-6-6)

* Added searching functionality to EventStream.  The functions return a list of valid values if the user inputs a
  value that doesn't exist
* Include automatic updates to data based on OS and app version to account for discrepancies in sensor readings
* Fixed bug in run_me.py

### 3.3.3 (2022-6-1)

* Add support for subscriptions to distributed servers

### 3.3.2 (2022-5-27)

* Add API for real-time subscriptions

### 3.2.0 (2022-4-20)

* Updated cloud HTTP client: Added support for geo-based cloud metadata queries

### 3.1.13 (2022-4-13)

* Fixed a bug when requesting data close to a change in Station start date

### 3.1.12 (2022-4-7)

* Fixed a bug when filling gaps in audio data

### 3.1.11 (2022-4-6)

* support for Python 3.7 ended; scipy and pandas versions require Python 3.8 and higher
* fixed error when printing Stations with np.nan as start date
* fixed DataWindow automatically correcting Station timestamps when correction flag is set to False
* updated data checking function to recognize retrieved data that was completely outside the requested period

### 3.1.10 (2022-3-23)

* numpy dependency to 1.21 for compatibility purposes

### 3.1.9 (2022-3-23)

* Fixed error when loading nan latencies in offset model
* Updated numpy (1.22.0), scipy (1.8.0), and pandas (1.4.1) requirements

### 3.1.8 (2022-3-14)

* Added str and repr for DataWindow, Station, and other related objects
* Added file-size checking functionality when loading data from compressed files
* Updated Event functions to operate on multiple classifications per event

### 3.1.7 (2022-2-24)

* Fixed bug when validating ids of an empty data window
* Fixed bug when reading data and the Event metadata changes from nothing to something

### 3.1.6 (2022-2-24)

* Fixed bug when reading data

### 3.1.5 (2022-2-23)

* Official Release 3.1.5
* Updated automatic file writing functions to use temporary directory when available memory is insufficient
* Updated json loading functions
* Updated json writing functions
* Fixed various bugs when saving and loading data to disk

### 3.1.5rc3 (2022-2-10)

* Updated functions in EventStream
  * functions string_data, numeric_data, boolean_data and byte_data are renamed to 
    get_string_values, get_numeric_values, get_boolean_values and get_byte_values respectively
  * functions get_string_channel, get_numeric_channel, get_boolean_channel and get_byte_channel
    are renamed to get_string_column, get_numeric_column, get_boolean_column and get_byte_column respectively
  * removed the word data from functions data_timestamps and unaltered_data_timestamps

### 3.1.5rc2 (2022-2-9)

* Events added to Stations
* Updated methods used to create Stations
* Fixed bugs when creating DataWindows, Stations, and Sensors

### 3.1.5rc1 (2022-1-10)

* Write SensorData to disk instead of saving in memory

### 3.1.4 (2022-1-5)

* Docs updated
* Config property of DataWindow changed to function
* out_dir parameter of DataWindow changed to output_dir

### 3.1.3 (2021-12-16)

* Fixed missing values when loading Health Sensor data

### 3.1.2 (2021-12-15)

* Fixed missing start date in Station preventing saving to disk
* Fixed timing_score_method name not being written in .json
* Updated error reporting methods
* runme.py file updated to make plotting data optional

### 3.1.1 (2021-12-10)

* Added option to enable runme.py file creation when saving DataWindows (default is no creation)
* Added DataWindow saving options to tooltips
* Added DataWindowConfigFile to allow DataWindow creation from a .toml file
* Renamed base_dir in SensorData to save_dir to be in line with other modules
* Fixed bug when creating DataWindows that caused the last timestamp of sensors to be incorrect

### 3.1.0 (2021-12-8)

* Official release 3.1.0
* Summary of changes:
  * Pyarrow backend implemented for DataWindow, Station, SensorData and underlying classes
  * Properties of the above classes have been updated into functions for more secure access
* Please note DataWindows created in versions 3.0.x cannot be loaded in 3.1.0
  * Use the latest 3.0.10 to continue to load 3.0.x DataWindows
  * OR recreate the DataWindows using 3.1.0

### 3.1.0rc5 (2021-12-7)

* Requirements for numpy reduced to >=1.19.5
* Added values for DataWindow saving methods in function description

### 3.1.0rc4 (2021-12-7)

* Added missing functions for Station and SensorData property access
* Documentation updated for new functions

### 3.1.0rc3 (2021-12-1)

* Updated more functions used by old data window module

### 3.1.0rc2 (2021-12-1)

* Added missing notes for 3.1.0rc1 release
* Updated functions used by old data window module

### 3.1.0rc1 (2021-12-1)

* Prepare for release

### 3.0.10rc13 (2021-11-30)

* Added functions to TimeSync to display individual values per exchange
* updated installation requirements

### 3.0.10rc12 (2021-11-29)

* Update SensorData, Station, DataWindow and related classes to use Pyarrow implementations
* Shifted previous versions of the above to *_old files while updated classes in testing

### 3.0.10rc11 (2021-11-16)

* Added missing file used to read data windows written to disk

### 3.0.10rc8 (2021-11-16)

* Updated filesystem writing functions
* Added subclasses to SensorData objects (pyarrow and regular versions)

### 3.0.10rc7 (2021-10-19)

* Shifted DataWindowArrow, StationPa and SensorDataPa to use filesystem to store data
* Standardized attribute access for arrow classes

### 3.0.10rc6 (2021-10-5)

* moved code in ApiReader involving DataWindowArrow to new file; api_reader_dw
* added pretty print option for DataWindowArrow
* Fixed bugs when loading DataWindowArrow from a file

### 3.0.10rc5 (2021-9-30)

* fixed error converting units of sample interval and std dev in pyarrow summaries
* renamed DataWindowOrigin to EventOrigin

### 3.0.10rc4 (2021-9-28)

* fixed error when comparing configuration station ids that are shorter than 10 characters 
* fixed incorrect default value for location providers when loading data using pyarrow

### 3.0.10rc3 (2021-9-27)

* Fixed bug when loading timestamps into offset model using datawindow arrow version
* Allowed other iterables when creating DataWindowConfigWpa

### 3.0.10rc2 (2021-9-17)

* Fixed bug when writing sensors to json files
* Added default name

### 3.0.10rc1 (2021-9-13)

* Merged pyarrow loading into existing data window functionality
* If user saves data to disk, parquet files will be created

### 3.0.10 (2021-9-9)

* Fix missing values in Health Sensor fields

### 3.0.9rc1 (2021-9-1)

* Merged latest release
* Fixed bugs when loading data using pyarrow implementation

### 3.0.9 (2021-8-30)

* Fix missing latencies and offsets attribute when data is missing from files.
* Added missing Health fields from Api 1000 data.

### 3.0.8rc1 (2021-8-30)

* Added missing/incorrect values when creating stations using parquet files.
* Updated version number and changelog to represent correct dates and version numbers.
* Pyarrow functionality complete for data window.  Refer to *_wpa files.

### 3.0.8 (2021-8-11)

* Fix inconsistent storing of enum data from station metrics

### 3.0.7rc0 (2021-8-3)

* Testing pyarrow functionality for Sensors and Stations
* Save parquets of data from Redvox files instead of loading everything at once

### 3.0.7 (2021-7-29)

* Update dependencies
* Tweak cloud client for cloud cloud environment.

### 3.0.6 (2021-7-28)

* Add methods for querying status of optional dependencies
* Add ability to construct cloud client from previously held authentication token

### 3.0.5 (2021-7-27)

* Fixed nan'd missing data points for audio sensors with data that doesn't reach edges of data window
* Added option to prevent usage of offset model when calculating time corrections for data windows and stations
* Added number of samples to api conversion function
* Docs updated to include new functionality

### 3.0.4 (2021-6-24)

* IDs shorter than 10 characters are zero-padded to preserve consistency between file names and internal representations
* DataWindow docs updated

### 3.0.3 (2021-6-16)

* Removed NaN padding from edges of audio sensors
* Streamlined gap-filling method
* Low-level API docs and links updated

### 3.0.2 (2021-6-9)

* Update long description content type for better display on PyPI

### 3.0.1 (2021-6-9)

* Update homepage links

### 3.0.0 (2021-6-7)

* Official release 3.0.0

### 3.0.0rc38 (2021-6-1)

* Moved Best Location values into their own sensor
* Fixed missing apply_correction flag check in DataWindowFast
* Updated DataWindow to use DataWindowFast implementation
* Removed DataWindowFast references from SDK

### 3.0.0rc37 (2021-5-25)

* Api900 conversion will report error when api900 file doesn't contain audio data
* LocationSensor will use packet start mach timestamps if derived from a BestLocation instead of using only the BestLocation's timestamps (which may not have been created within the DataWindow specified).
* Utilize api1000 native reading processes over WrappedPacket reading processes

### 3.0.0rc36 (2021-5-19)

* Fixed api900 conversion setting wrong value for mach time zero (api900) to app start time (api1000)
* SensorData Enumerated values return strings instead of numbers or Enum objects
* Updated Data Window to return multiple stations if a single station id changes its start datetime (one new station per change in start datetime)

### 3.0.0rc35 (2021-5-13)

* Added check for time synchronization data in a Station
* converted Station and SensorData to read directly from raw protobuf instead of the wrapped versions

### 3.0.0rc31 (2021-5-7)

* Add native implementation of file stats extraction

### 3.0.0rc30 (2021-5-5)

* Fixed bugs in DataWindowFast
* Added JSON and serialization to DataWindowFast

### 3.0.0rc29 (2021-5-4)

* Provide native backend for indexing
* Renamed DataWindowSimple to DataWindowFast
* DataWindowFast performance improved
* DataWindowFast can create stations with different start times

### 3.0.0rc28 (2021-4-29)

* Raw protobuf conversion from api900 to apiM implemented
* Improved Data Window performance via DataWindowSimple class; use parallelism for best performance
* Raw protobuf reading implemented for station and sensor creation.

### 3.0.0rc27 (2021-4-23)

* fixed bug when creating edge points in data windows

### 3.0.0rc26 (2021-4-23)

* fixed potential infinite loop when creating data windows
* added tools to read raw protobuf instead of wrapped packets
* added simplified data window process with the goal of producing results faster

### 3.0.0rc25 (2021-4-20)

* updated gap filling to work when gaps are not pre-determined
* improved gap filling performance
* removed extra step when creating data windows

### 3.0.0rc24 (2021-4-19)

* Add ability to stream metadata requests by chunk size chunks
* gap filling performed when data is loaded instead of during data window creation
* filled converted api900 location provider arrays to be same length as number of samples
* fixed creation of interpolated points when dataframes do not contain expected types

### 3.0.0rc23 (2021-4-15)

* Fix bug when downloading data and file already exists

### 3.0.0rc22 (2021-4-15)

* Added gps timestamps to location sensors
* DataWindow and Station documentation updated

### 3.0.0rc21 (2021-4-14)

* Fix cloud based query timing correction for non-contiguous data
* Provide more log message in GUI data downloader
* Make GUI data downloader more resistant and responsive to errors
* Fixed image sensor loading

### 3.0.0rc20 (2021-4-13)

* Fixed loading sensors when some packets do not include all sensors from adjacent packets
* Moved Station documentation out of DataWindow documentation.

### 3.0.0rc19 (2021-4-12)

* Add ability to optionally enable or disable SDK parallelism through global settings or environmental variables
* Added how to use JSON writing and reading to DataWindow docs
* Updated Station.audio_sample_rate_hz to Station.audio_sample_rate_nominal_hz
* Added StationMetadata.station_description; the station's text description

### 3.0.0rc18 (2021-4-9)

* Added JSON writing and reading utility to Data Window

### 3.0.0rc17 (2021-4-8)

* Add GUI for downloading RedVox data from the cloud
* Update GUI libraries to PySide6

### 3.0.0rc14 (2021-4-8)

* Fixed creating Location and Health sensors when data is inconsistent
* Updated and added validation for Station metadata objects

### 3.0.0rc13 (2021-4-7)

* Add CLI argument to disable query timing correction on data requests
* Sensor sample rate update function more accurately adjusts to a slope in offset model

### 3.0.0rc11 (2021-4-6)

* Fixed timestamp discrepancies when creating Audio Sensors
* Added optional automatic timing correction to cloud data queries

### 3.0.0rc10 (2021-4-5)

* Implement functionality to provide cloud based timing corrections
* Updated Data Window creation to include edge timestamps on non-audio sensors

### 3.0.0rc9 (2021-4-1)

* Fixed bug when filling gaps in data window
* updated audio sensor creation to account for gaps in packets

### 3.0.0rc8 (2021-4-1)

* Data Window lz4 serialization and deserialization added
* Audio sensor timestamps are recalculated based on updated first timestamp and sample interval

### 3.0.0rc7 (2021-3-25)

* Make GUI features an optional "extra"
* Fix missing toml dependency
* Remove unused dependencies
* Fix windows specific bugs relating to path management and datetime management
* Update CI to test against more OS environments

### 3.0.0rc3 (2021-3-23)

* Fixed process that updates data window timestamps and properties.
* Added score value to offset model

### 3.0.0rc2 (2021-3-18)

* Better process pool management.
* Update numpy deprecated code.

### 3.0.0rc0 (2021-3-17)

* Prep. first release candidate for 3.0 release.

### 3.0.0b8 (2021-3-12)

* Fixed error when creating DataWindows

### 3.0.0b7 (2021-3-12)

* Fixed error when creating DataWindows
* Added unaltered_timestamps to all sensors; these timestamps are unchanged values recorded by the sensor

### 3.0.0b6 (2021-3-11)

* Fixed bug when calculating OffsetModel validity
* Fixed invalid latencies appearing in OffsetModel calculations
* Fixed invalid station ids showing up in DataWindows

### 3.0.0b5 (2021-3-10)

* OffsetModel handles cases where not enough data is present to create a reliable model
* Performance improvements and streamlined processes

### 3.0.0b4 (2021-3-2)

* Performance improvements when creating data window, stations and other classes/data structures
* Fixed incorrect timing adjustment function and object dtypes in dataframe functions

### 3.0.0b3 (2021-3-1)
* Updated timing correction using offset model predictions
* Added timing correction to file searching functionality

### 3.0.0b2 (2021-2-3)

* Updated filter inputs to accept lists
* Fixed bug when pickle-ing station objects

### 3.0.0b1 (2021-2-1)

* Added functionality to automatically correct query times to gather all of user's requested data

### 3.0.0b0 (2021-2-1)

* First beta release of version 3
* Combined API 900 and API 1000 file reading
* Updated file reading interface
* Timing correction
* Cleanup cloud APIs
* Access to new RedVox Cloud APIs (station status, timing stats)
* Persistent RedVox cloud configuration files
* Cleanup cyclic dependency issues
* Fix bugs with nan handling
* Add ability to sort unstructured RedVox files into structured RedVox files


### 3.0.0a23 (2021-1-7)

* Update api900 file reader to truncate file timestamps instead of round
* Update api900 to api1000 conversion to properly convert locations
* Added functions to read api900 and api1000 data from common base directory
* Use api900 to api1000 conversion method to put data from both formats into a DataWindow

### 3.0.0a22 (2021-1-5)

* Update LZ4 compression to be compatible with other LZ4 libraries that work with API M data

### 3.0.0a21 (2020-11)

* Add setters for all sub-messages
* Extend start and end queries for reading data by slight amount
* fixed a bug when creating stations using set locations
* API M protobuf updated
* fixed bug setting compressed audio data

### 3.0.0a20 (2020-11-16)

* Add support for downloading API M data from cloud servers
* Optimize data download using a custom work-stealing process pool
* Standardize CLI

### 3.0.0a19 (2020-11-10)

* Fixed bug with recalculating metadata of stations

### 3.0.0a18 (2020-11-09)

* STATION_HEALTH as sensor type to consolidate battery health, power state, internal temperature, network health, available disk space and RAM, and cell service status into one sensor with the same sample rate and source (station_metrics)
* Time sync data has been added to the station object

### 3.0.0a17 (2020-11-04)

* Image sensors properly load into data windows
* Updated LocationSensors to use best_locations in API M location sensors

### 3.0.0a16 (2020-10-27)

* LocationData added; stores location data of a Station for later use
* DataWindow will compute the most relevant locations into LocationData
* Added sample interval standard deviation to SensorData
* Resolved discrepancies between metadata values and data being read

### 3.0.0a15 (2020-10-20)

* Add ability to post process derived movement events

### 3.0.0a14 (2020-10-06)

* Add ability to query API M metadata from the Cloud HTTP API
* Add methods and classes for working with derived movement results

### 3.0.0a13 (2020-10-01)

* DataWindow will properly bound the data within the start and end times
* DataWindow will fill gaps in data based on the existing data's sample interval
* DataWindow will keep previous locations if none exist between start and end times
* Sensors will properly preserve the mean sample interval as new data is added
* Added function to get time sync exchanges from API M packet

### 3.0.0a12 (2020-09-29)

* Add methods for lazily streaming data from the file system.

### 3.0.0a11 (2020-09-29)

* Add gallery command to CLI for viewing API M image data

### 3.0.0a10 (2020-09-24)

* Data reading functions include location provider value
* Data reading functions include the 2 nearest points if truncation removes all data

### 3.0.0a9 (2020-09-23)

* Data reading functions properly set station's best latency and offset
* Updated DataWindow default values for gap duration to 0.5 seconds and padding to 120 seconds
* Added getters and setters for num samples per window in app settings

### 3.0.0a8 (2020-09-22)

* Improvements to DataWindow, SensorData, and Station classes

### 3.0.0a7 (2020-09-22)

* Added DataWindow class; a station agnostic way of getting exactly the time window of data requested
* Updated SensorData functions to return numpy arrays
* Updated SensorData function names to better match what is being returned
* Added functionality to return user-specified location values from api900 location sensors

### 3.0.0a6 (2020-09-18)

* Improvements to raw_io. Include new summaries in ReadResult.
* Fix bug where querying with just the short ID was not working correctly
* Fix bug ensuring read packets are ordered

### 3.0.0a2 (2020-09-17)

* First alpha release supporting API M

### 2.9.12 (2020-07-17)

* Add support for 16 kHz audio streams

### 2.9.11 (2020-07-07)

* Fix bug where reading data that spanned across several days would leave out data towards end of time window

### 2.9.10 (2020-06-25)

* Authentication responses not return a copy of the claims for convenience

### 2.9.9 (2020-06-25)

* Update dependencies
* Encapsulate HTTP logic for HTTP Cloud Client
* Add tests for Cloud Client
* Add configurable timeout
* Add custom errors and better error handling
* Fix bug where connection would not be closed on authentication error

### 2.9.8 (2020-06-24)

* Large metadata requests are now chunked by the client.
* Change refresh token interval from 1 minute to 10 minutes
* Re-use HTTP client with keep-alive for more efficient HTTP requests
* Add chunked response for timing metadata request

### 2.9.5 (2020-06-23)

* Make Cloud API refresh token interval configurable.
* Allow Cloud API client to be used within "with" blocks for automatic closing of resources

### 2.9.2 (2020-06-11)

* Update dependencies (now dataclasses will only be pulled in on Python 3.6)

### 2.9.1 (2020-06-05)

* Fix bug where timing metadata was not converted into its associated data class.

### 2.9.0 (2020-06-05)

* Add full fledged cloud based API client. This client seamlessly manages authentication tokens behind the scenes.
* Update CLI data request methods to make use of new cloud based client.

### 2.8.7 (2020-06-03)

* Integrate ability to access extracted metadata from RedVox packets utilizing the cloud data API.

### 2.8.6 (2020-05-12)

* Add small HTTP interface to upcoming RedVox cloud API
* Added new sub-command to CLI `data_req_report` which takes a report ID and will download the report data for authenticated users

### 2.8.5 (2020-05-11)

* The auth_token CLI field for the data_req CLI command has been renamed to `secret_auth` to better reflect the fact that it is a shared secrete.
* CLI for data req now makes the shared secret auth key optional dependent on the settings of the remote server.

### 2.8.4 (2020-05-07)

* Add `--protocol` option to redvox-cli when making data request. This allows the data client to optionally connect over HTTP (mainly only useful for local testing)

### 2.8.3 (2020-05-06)

* Add `mach_time_zero` to TimeSyncData class
* Add `best_tri_msg_indices` to TimeSyncData class to identify which tri-message exchange indicated the best latency and offset
* Add validation checks to ensure that there is no change in sample rate or `mach_time_zero` in the analyzed packets
* Add check for change in `mach_time_zero` when identifying gaps

### 2.8.2 (2020-04-27)

* Add workaround for accessing `mach_time_zero` in incorrectly constructed Android packets

### 2.8.1 (2020-04-02)

* TriMessageStats will now append empty arrays in a tuple to tri_message_coeffs when the time sync sensor is empty or doesn't exist.
* Functions compute_barometric_height and compute _barometric_height_array take additional optional arguments: surface temperature in K, molar mass of air in kg/mol, acceleration of gravity in m/s2 and the universal gas constant in (kg * m2)/(K * mol * s2)

### 2.8.0 (2020-03-31)

* Added a migration module that allows users to slowly begin migrating API 900 data towards API 1000. A flag can be set either through the API or by setting an environment variable `ENABLE_MIGRATIONS="1"`. When enabled, all getters for numeric types will return floating point values (the only numeric type in API 1000).

### 2.7.9 (2020-03-25)

* Added properties: server_acquisition_times, packet_duration and mach_time_zero to `redvox/api900/timesync/api900_timesync.py` to assist with analyzing time sync data

### 2.7.8 (2020-03-23)

* Added a property: tri_message_coeffs to `redvox/api900/timesync/api900_timesync.py` to allow access to the tri-message coefficients
* Allowed access to the function evaluate_latencies_and_offsets in `redvox/api900/timesync/api900_timesync.py`

### 2.7.7 (2020-03-19)

* Added unit tests for `redvox/common/stats_helper.py`
* The functions mean_of_means, variance_of_means and mean_of_variance in `redvox/common/stats_helper.py` will not fail when sum(counts) is 0.

### 2.7.6 (2020-03-19)

* Added validation function that removes duplicated timestamps to `redvox/api900/timesync/tri_message_stats.py`
* Added get_latency_mean, get_latency_std_dev, get_offset_mean and get_offset_std_dev functions to `redvox/api900/timesync/api900_timesync.py`
* Updated unit tests

### 2.7.5 (2020-03-13)

* Expose new package `redvox/api900/qa`
* Expose new gap detection module `redvox/api900/qa/gap_detection.py`
* Provide a public identify_time_gaps method

### 2.7.1 (2020-03-03)

* Add and define useful constants to `redvox/common/constants.py`
* Add cross-correlation functions to `redvox/common/cross_stats.py`
* Add date time utilities to `redvox/common/date_time_utils.py`
* Add rdvxz file statistics functions to `redvox/common/file_statistics.py`
* Add statistical helper functions to `redvox/common/stats_helper.py`
* Add new time synchronization package at `redvox/api900/timesync`
* Add a location analyzer to `redvox/api900/location_analyzer.py`
* Updated unit tests and documentation
* Updated dependencies to latest versions
* Added additional code QA (pylint, mypy, coverage)

### 2.6.1 (2020-01-28)

* Update bulk data download client to utilize a RedVox provided authentication token

### 2.6.0 (2019-12-11)

* Update the redvox-cli
    * The CLI is now installed when this SDK is installed and available to the user as ```redvox-cli```
    * Added improved logging and error handling
    * Added ability to download bulk RedVox data sets

### 2.5.1 (2019-10-23)

* Add top level setter for mach_time_zero
    * WrappedRedvoxPacket.set_mach_time_zero(self, mach_time_zero: int) -> 'WrappedRedvoxPacket'

### 2.5.0 (2019-10-17)

* Add top level getters and setters for accessing time synchronization metrics stored in RedVox Packet metadata.
    * WrappedRedvoxPacket.best_latency(self) -> typing.Optional[float]
    * WrappedRedvoxPacket.set_best_latency(self, best_latency: float) -> 'WrappedRedvoxPacket'
    * WrappedRedvoxPacket.best_offset(self) -> typing.Optional[float]
    * WrappedRedvoxPacket.set_best_offset(self, best_offset: float) -> 'WrappedRedvoxPacket'
    * WrappedRedvoxPacket.is_synch_corrected(self) -> bool
    * WrappedRedvoxPacket.set_is_synch_corrected(self, is_synch_corrected: bool) -> 'WrappedRedvoxPacket'
* Add shortcut for adding metadata to a RedVox Packet (previously the entire metadata needed to be set at a time)
    * WrappedRedvoxPacket.add_metadata(self, key: str, value: str) -> 'WrappedRedvoxPacket'

### 2.4.0 (2019-10-8)

* Add mach_time_zero accessor to WrappedRedvoxPackets.
    * WrappedRedvoxPacket.mach_time_zero(self) -> typing.Optional[int]

### 2.3.0 (2019-9-25)

* concat._identify_gaps now only checks for dropped data from sensors. It checks for timing continuity by ensuring that the gap between packets is no larger than a configurable amount for a given sample rate.
* concat._identify_sensor_changes was added to identify sensor changes such as change in sample rate, change in sensor name, change in data type, or missing sensor data

### 2.2.1 (2019-5-14)

* Added stat utils tests and updated function
* Edited documentation typos; 2.2.0 documentation still valid for 2.2.1

### 2.2.0 (2019-4-26)

* Add sensor timing correction
* Update documentation
* Fix more cyclic dependency issues

#### 2.1.1 (2019-4-24)

* Start and end timestamps are now optional when reading .rdvxz files from a range. For timestamps that are not supplied, the timestamps are parsed from the data file names to find the earliest and latest timestamp.
* Fixed a bug that created a cyclic dependency between the reader and concat modules.

### 2.0.0 (2019-4-12)

* Add ability concatenate multiple .rdvxz files together [(docs)](https://bitbucket.org/redvoxhi/redvox-api900-python-reader/src/master/docs/v2.0.0/redvox-api900-docs.md#markdown-header-concatenating-wrappedredvoxpackets)
* Add ability to identify gaps in continuous data when concatenating multiple files
* Read a range of .rdvxz files from a directory with a given time window and optional redvox ids to filter against [(docs)](https://bitbucket.org/redvoxhi/redvox-api900-python-reader/src/master/docs/v2.0.0/redvox-api900-docs.md#markdown-header-loading-redvox-api-900-files-from-a-range)
* Read a range of .rdvxz files from a structured directory with a given time window and optional redvox ids to filter against
* Deprecated several public API methods for setting and accessing sensor fields
* Add objects for summarizing RedVox data ranges [(docs)](https://bitbucket.org/redvoxhi/redvox-api900-python-reader/src/master/docs/v2.0.0/redvox-api900-docs.md#markdown-header-summarizing-wrappedredvoxpackets)
* Add ability to plot summary RedVox data ranges
* Refactor reader.py into several modules
* Update dependency versions

### 1.5.0 (2019-3-20)

* Add setters for all fields
* Add the ability to easily create sensor channels and RedVox packets
* Add CLI that
    * Converts .rdvxz files to .json files
    * Displays the contents of .rdvxz files
* Add ability to compare files and sensor channels
* Update documentation and API documentation
* Add more examples

### 1.4.1 (2019-2-15)

* Update required libraries
* Add ability to get original compressed buffer from WrappedRedvoxPacket
* Add utility functions for LZ4 compression

### v1.4.0 (2018-12-5)

* Added support for serializing to/from JSON
* Fixed bug where has_time_synchronization_channel() would return true even if the payload was empty<|MERGE_RESOLUTION|>--- conflicted
+++ resolved
@@ -4,14 +4,11 @@
 
 * Updated build tooling
 * Updated dependencies
-<<<<<<< HEAD
+* Regenerated protobuf with latest protoc
 * Removed all references to older versions of certain functions
 * Updated requirements to match latest versions of packages
 * Minor fixes to classes, functions and comments
 * Updated data fetching method
-=======
-* Regenerated protobuf with latest protoc
->>>>>>> 1f7f1e52
 
 ### 3.3.8 (2022-12-27)
 
