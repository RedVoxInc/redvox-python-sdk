"""
This module provides IO primitives for working with cross-API RedVox data.
"""
from collections import defaultdict
from dataclasses import dataclass, field
from datetime import datetime, timedelta
from glob import glob
<<<<<<< HEAD
from functools import total_ordering
=======
import os.path
>>>>>>> 32a99aa6
from pathlib import Path, PurePath
import os.path
from typing import (
    Any,
    Dict,
    Iterator,
    List,
    Optional,
    Set,
    Union,
    TYPE_CHECKING,
    Callable,
)

from redvox.api900.reader import read_rdvxz_file
from redvox.api1000.common.common import check_type
from redvox.api1000.wrapped_redvox_packet.wrapped_packet import WrappedRedvoxPacketM
from redvox.common.versioning import check_version, ApiVersion
from redvox.common.date_time_utils import (
    datetime_from_epoch_microseconds_utc as dt_us,
    datetime_from_epoch_milliseconds_utc as dt_ms,
    truncate_dt_ymd,
    truncate_dt_ymdh,
)

if TYPE_CHECKING:
    from redvox.api900.wrapped_redvox_packet import WrappedRedvoxPacket


def _is_int(value: str) -> Optional[int]:
    """
    Tests if a given str is a valid integer. If it is, the integer is returned, if it is not, None is returned.
    :param value: The string to test.
    :return: The integer value if it is valid, or None if it is not valid.
    """
    try:
        return int(value)
    except ValueError:
        return None


def _not_none(value: Any) -> bool:
    """
    Tests that the given value is not None.
    :param value: The value to test.
    :return: True if the value is not None, False if it is None.
    """
    return value is not None


@dataclass
class IndexEntry:
    """
    This class represents a single index entry. It extracts and encapsulated API agnostic fields that represent the
    information stored in standard RedVox file names.
    """

    full_path: str
    station_id: str
    date_time: datetime
    extension: str
    api_version: ApiVersion

    @staticmethod
    def from_path(path_str: str, strict: bool = True) -> Optional["IndexEntry"]:
        """
        Attempts to parse a file path into an IndexEntry. If a given path is not recognized as a valid RedVox file,
        None will be returned instead.
        :param path_str: The file system path to attempt to parse.
        :param strict: When set, None is returned if the referenced file DNE.
        :return: Either an IndexEntry or successful parse or None.
        """
        api_version: ApiVersion = check_version(path_str)
        path: Path = Path(path_str)
        name: str = path.stem
        ext: str = path.suffix

        # Attempt to parse file name parts
        split_name = name.split("_")
        if len(split_name) != 2:
            return None

        station_id: str = split_name[0]
        ts_str: str = split_name[1]

        # If you have a filename with a dot, but not an extension, i.e. "0000000001_0.", we need to remove the dot
        # from the end and make in the extension
        if len(ts_str) > 0 and ts_str[-1] == ".":
            ts_str = ts_str[:-1]
            ext = "."

        timestamp: Optional[int] = _is_int(ts_str)

        # Ensure that both the station ID and timestamp can be represented as ints
        if _is_int(station_id) is None or timestamp is None:
            return None

        # Parse the datetime per the specified API version
        date_time: datetime
        if api_version == ApiVersion.API_1000:
            date_time = dt_us(timestamp)
        else:
            date_time = dt_ms(timestamp)

        full_path: str
        try:
            full_path = str(path.resolve(strict=True))
        except FileNotFoundError:
            if strict:
                return None
            full_path = path_str

        return IndexEntry(full_path, station_id, date_time, ext, api_version)

    def read(self) -> Optional[Union[WrappedRedvoxPacketM, "WrappedRedvoxPacket"]]:
        """
        Reads, decompresses, deserializes, and wraps the RedVox file pointed to by this entry.
        :return: One of WrappedRedvoxPacket, WrappedRedvoxPacketM, or None.
        """
        if self.api_version == ApiVersion.API_900:
            return read_rdvxz_file(self.full_path)
        elif self.api_version == ApiVersion.API_1000:
            return WrappedRedvoxPacketM.from_compressed_path(self.full_path)
        else:
            return None

    # def __lt__(self, other: 'IndexEntry') -> bool:
    #     """
    #     Tests if this value is less than another value.
    #
    #     This along with __eq__ are used to fulfill the total ordering contract. Compares this entry's full path to
    #     another entries full path.
    #     :param other: Other IndexEntry to compare against.
    #     :return: True if this full path is less than the other full path.
    #     """
    #     return self.full_path.__lt__(other.full_path)

    def __eq__(self, other: object) -> bool:
        """
        Tests if this value is equal to another value.

        This along with __lt__ are used to fulfill the total ordering contract. Compares this entry's full path to
        another entries full path.
        :param other: Other IndexEntry to compare against.
        :return: True if this full path is less than the other full path.
        """
        if isinstance(other, IndexEntry):
            return self.full_path == other.full_path

        return False


# noinspection DuplicatedCode
@dataclass
class ReadFilter:
    """
    Filter RedVox files from the file system.
    """

    start_dt: Optional[datetime] = None
    end_dt: Optional[datetime] = None
    station_ids: Optional[Set[str]] = None
    extensions: Optional[Set[str]] = field(default_factory=lambda: {".rdvxm", ".rdvxz"})
    start_dt_buf: Optional[timedelta] = timedelta(minutes=2.0)
    end_dt_buf: Optional[timedelta] = timedelta(minutes=2.0)
    api_versions: Optional[Set[ApiVersion]] = field(
        default_factory=lambda: {ApiVersion.API_900, ApiVersion.API_1000}
    )

    @staticmethod
    def empty() -> "ReadFilter":
        """
        :return: A ReadFilter with ALL filters set to None. This is opposed to the default
                 which sets sane defaults for extensions, APIs, and window buffers.
        """
        return ReadFilter(None, None, None, None, None, None, None)

    def with_start_dt(self, start_dt: Optional[datetime]) -> "ReadFilter":
        """
        Adds a start datetime filter.
        :param start_dt: Start datetime that files should come after.
        :return: A modified instance of this filter
        """
        check_type(start_dt, [datetime, None])
        self.start_dt = start_dt
        return self

    def with_start_ts(self, start_ts: Optional[float]) -> "ReadFilter":
        """
        Adds a start time filter.
        :param start_ts: Start timestamp (microseconds)
        :return: A modified instance of this filter
        """
        check_type(start_ts, [int, float, None])
        if start_ts is None:
            return self.with_start_dt(None)

        return self.with_start_dt(dt_us(start_ts))

    def with_end_dt(self, end_dt: Optional[datetime]) -> "ReadFilter":
        """
        Adds an end datetime filter.
        :param end_dt: Filter for which packets should come before.
        :return: A modified instance of this filter
        """
        check_type(end_dt, [datetime, None])
        self.end_dt = end_dt
        return self

    def with_end_ts(self, end_ts: Optional[float]) -> "ReadFilter":
        """
        Like with_end_dt, but uses a microsecond timestamp.
        :param end_ts: Timestamp microseconds.
        :return: A modified instance of this filter
        """
        check_type(end_ts, [int, float, None])
        if end_ts is None:
            return self.with_end_dt(None)

        return self.with_end_dt(dt_us(end_ts))

    def with_station_ids(self, station_ids: Optional[Set[str]]) -> "ReadFilter":
        """
        Add a station id filter. Filters against provided station ids.
        :param station_ids: Station ids to filter against.
        :return: A modified instance of this filter
        """
        check_type(station_ids, [set, None])
        self.station_ids = station_ids
        return self

    def with_extensions(self, extensions: Optional[Set[str]]) -> "ReadFilter":
        """
        Filters against known file extensions.
        :param extensions: One or more extensions to filter against
        :return: A modified instance of this filter
        """
        check_type(extensions, [set, None])
        self.extensions = extensions
        return self

    def with_start_dt_buf(self, start_dt_buf: Optional[timedelta]) -> "ReadFilter":
        """
        Modifies the time buffer prepended to the start time.
        :param start_dt_buf: Amount of time to buffer before start time.
        :return: A modified instance of self.
        """
        check_type(start_dt_buf, [timedelta, None])
        self.start_dt_buf = start_dt_buf
        return self

    def with_end_dt_buf(self, end_dt_buf: Optional[timedelta]) -> "ReadFilter":
        """
        Modifies the time buffer appended to the end time.
        :param end_dt_buf: Amount of time to buffer after end time.
        :return: A modified instance of self.
        """
        check_type(end_dt_buf, [timedelta, None])
        self.end_dt_buf = end_dt_buf
        return self

    def with_api_versions(
        self, api_versions: Optional[Set[ApiVersion]]
    ) -> "ReadFilter":
        """
        Filters for specified API versions.
        :param api_versions: A set containing valid ApiVersion enums that should be included.
        :return: A modified instance of self.
        """
        check_type(api_versions, [set, None])
        self.api_versions = api_versions
        return self

    def apply_dt(
        self, date_time: datetime, dt_fn: Callable[[datetime], datetime] = lambda dt: dt
    ) -> bool:
        """
        Tests if a given datetime passes this filter.
        :param date_time: Datetime to test
        :param dt_fn: An (optional) function that will transform one datetime into another.
        :return: True if the datetime is included, False otherwise
        """
        check_type(date_time, [datetime])
        start_buf: timedelta = (
            timedelta(seconds=0) if self.start_dt_buf is None else self.start_dt_buf
        )
        if self.start_dt is not None and date_time < (dt_fn(self.start_dt) - start_buf):
            return False

        end_buf: timedelta = (
            timedelta(seconds=0) if self.end_dt_buf is None else self.end_dt_buf
        )
        if self.end_dt is not None and date_time > (dt_fn(self.end_dt) + end_buf):
            return False

        return True

    def apply(self, entry: IndexEntry) -> bool:
        """
        Applies this filter to the given IndexEntry.
        :param entry: The entry to test.
        :return: True if the entry is accepted by the filter, False otherwise.
        """
        check_type(entry, [IndexEntry])

        if not self.apply_dt(entry.date_time):
            return False

        if self.station_ids is not None and entry.station_id not in self.station_ids:
            return False

        if self.extensions is not None and entry.extension not in self.extensions:
            return False

        if self.api_versions is not None and entry.api_version not in self.api_versions:
            return False

        return True


@dataclass
class IndexStationSummary:
    """
    Summary of a single station in the index.
    """

    station_id: str
    api_version: ApiVersion
    total_packets: int
    first_packet: datetime
    last_packet: datetime

    @staticmethod
    def from_entry(entry: IndexEntry) -> "IndexStationSummary":
        """
        Instantiates a new summary from a given IndexEntry.
        :param entry: Entry to copy information from.
        :return: An instance of IndexStationSummary.
        """
        return IndexStationSummary(
            entry.station_id,
            entry.api_version,
            1,
            first_packet=entry.date_time,
            last_packet=entry.date_time,
        )

    def update(self, entry: IndexEntry) -> None:
        """
        Updates this summary given a new index entry.
        :param entry: Entry to update this summary from.
        """
        self.total_packets += 1
        if entry.date_time < self.first_packet:
            self.first_packet = entry.date_time

        if entry.date_time > self.last_packet:
            self.last_packet = entry.date_time


@dataclass
class IndexSummary:
    """
    Summarizes the contents of the index.
    """

    station_summaries: Dict[ApiVersion, Dict[str, IndexStationSummary]]

    def station_ids(self, api_version: ApiVersion = None) -> List[str]:
        """
        Returns the station IDs referenced by this index.
        :param api_version: An (optional) filter to only return packets for a specified RedVox API version.
                            None will collect station IDs from all API versions.
        :return: The station IDs referenced by this index.
        """
        if api_version is not None:
            return list(
                set(
                    map(
                        lambda summary: summary.station_id,
                        self.station_summaries[api_version].values(),
                    )
                )
            )
        else:
            # noinspection PyTypeChecker
            return list(
                set(
                    map(
                        lambda summary: summary.station_id,
                        self.station_summaries[ApiVersion.API_900].values(),
                    )
                )
            ) + list(
                set(
                    map(
                        lambda summary: summary.station_id,
                        self.station_summaries[ApiVersion.API_1000].values(),
                    )
                )
            )

    def total_packets(self, api_version: ApiVersion = None) -> int:
        """
        Returns the total number of packets referenced by this index.
        :param api_version: An (optional) filter to only return packets for a specified RedVox API version.
                            None will count packets from all API versions.
        :return: The total number of packets referenced by this index.
        """
        if api_version is not None:
            return sum(
                map(
                    lambda summary: summary.total_packets,
                    self.station_summaries[api_version].values(),
                )
            )
        else:
            # noinspection PyTypeChecker
            return sum(
                map(
                    lambda summary: summary.total_packets,
                    self.station_summaries[ApiVersion.API_900].values(),
                )
            ) + sum(
                map(
                    lambda summary: summary.total_packets,
                    self.station_summaries[ApiVersion.API_1000].values(),
                )
            )

    @staticmethod
    def from_index(index: "Index") -> "IndexSummary":
        """
        Builds an IndexSummary from a given index.
        :param index: Index to build summary from.
        :return: An instance of IndexSummary.
        """
        station_summaries: Dict[
            ApiVersion, Dict[str, IndexStationSummary]
        ] = defaultdict(dict)

        entry: IndexEntry
        for entry in index.entries:
            sub_entry: Dict[str, IndexStationSummary] = station_summaries[
                entry.api_version
            ]
            if entry.station_id in sub_entry:
                # Update existing station summary
                sub_entry[entry.station_id].update(entry)
            else:
                # Create new station summary
                sub_entry[entry.station_id] = IndexStationSummary.from_entry(entry)

        return IndexSummary(station_summaries)


@dataclass
class Index:
    """
    An index of available RedVox files from the file system.
    """

    entries: List[IndexEntry] = field(default_factory=lambda: [])

    def sort(self) -> None:
        """
        Sorts the entries stored in this index.
        """
        self.entries = sorted(
            self.entries,
            key=lambda entry: (entry.api_version, entry.station_id, entry.date_time),
        )

    def append(self, entries: Iterator[IndexEntry]) -> None:
        """
        Appends new entries to this index.
        :param entries: Entries to append.
        """
        self.entries.extend(entries)

    def summarize(self) -> IndexSummary:
        """
        :return: A summary of the contents of this index.
        """
        return IndexSummary.from_index(self)

    def stream(
        self, read_filter: ReadFilter = ReadFilter()
    ) -> Iterator[Union["WrappedRedvoxPacket", WrappedRedvoxPacketM]]:
        """
        Read, decompress, deserialize, wrap, and then stream RedVox data pointed to by this index.
        :param read_filter: Additional filtering to specify which data should be streamed.
        :return: An iterator over WrappedRedvoxPacket and WrappedRedvoxPacketM instances.
        """
        filtered: Iterator[IndexEntry] = filter(
            lambda entry: read_filter.apply(entry), self.entries
        )
        # noinspection Mypy
        return map(IndexEntry.read, filtered)

    def read(
        self, read_filter: ReadFilter = ReadFilter()
    ) -> List[Union["WrappedRedvoxPacket", WrappedRedvoxPacketM]]:
        return list(self.stream(read_filter))


# The following constants are used for identifying valid RedVox API 900 and API 1000 structured directory layouts.
__VALID_YEARS: Set[str] = {f"{i:04}" for i in range(2015, 2031)}
__VALID_MONTHS: Set[str] = {f"{i:02}" for i in range(1, 13)}
__VALID_DATES: Set[str] = {f"{i:02}" for i in range(1, 32)}
__VALID_HOURS: Set[str] = {f"{i:02}" for i in range(0, 24)}


def _list_subdirs(base_dir: str, valid_choices: Set[str]) -> List[str]:
    """
    Lists sub-directors in a given base directory that match the provided choices.
    :param base_dir: Base dir to find sub dirs in.
    :param valid_choices: A list of valid directory names.
    :return: A list of valid subdirs.
    """
    subdirs: Iterator[str] = map(
        lambda p: PurePath(p).name, glob(os.path.join(base_dir, "*", ""))
    )
    return sorted(list(filter(valid_choices.__contains__, subdirs)))


def index_unstructured(base_dir: str, read_filter: ReadFilter = ReadFilter()) -> Index:
    """
    Returns the list of file paths that match the given filter for unstructured data.
    :param base_dir: Directory containing unstructured data.
    :param read_filter: An (optional) ReadFilter for specifying station IDs and time windows.
    :return: An iterator of valid paths.
    """
    check_type(base_dir, [str])
    check_type(read_filter, [ReadFilter])

    index: Index = Index()

    extensions: Set[str] = (
        read_filter.extensions if read_filter.extensions is not None else {""}
    )

    extension: str
    for extension in extensions:
        pattern: str = str(PurePath(base_dir).joinpath(f"*{extension}"))
        paths: List[str] = glob(os.path.join(base_dir, pattern))
        # noinspection Mypy
        entries: Iterator[IndexEntry] = filter(
            read_filter.apply, filter(_not_none, map(IndexEntry.from_path, paths))
        )
        index.append(entries)

    index.sort()
    return index


def index_structured_api_900(
    base_dir: str, read_filter: ReadFilter = ReadFilter()
) -> Index:
    """
    This parses a structured API 900 directory structure and identifies files that match the provided filter.
    :param base_dir: Base directory (should be named api900)
    :param read_filter: Filter to filter files with
    :return: A list of wrapped packets on an empty list if none match the filter or none are found
    """
    index: Index = Index()

<<<<<<< HEAD
    for year in __list_subdirs(base_dir, __VALID_YEARS):
        for month in __list_subdirs(os.path.join(base_dir, year), __VALID_MONTHS):
            for day in __list_subdirs(os.path.join(base_dir, year, month), __VALID_DATES):
                # Before scanning for *.rdvxz files, let's see if the current year, month, day are in the
=======
    for year in _list_subdirs(base_dir, __VALID_YEARS):
        for month in _list_subdirs(os.path.join(base_dir, year), __VALID_MONTHS):
            for day in _list_subdirs(
                os.path.join(base_dir, year, month), __VALID_DATES
            ):
                # Before scanning for *.rdvxm files, let's see if the current year, month, day, are in the
>>>>>>> 32a99aa6
                # filter's range. If not, we can short circuit and skip getting the *.rdvxz files.
                if not read_filter.apply_dt(
                    datetime(int(year), int(month), int(day)), dt_fn=truncate_dt_ymd
                ):
                    continue

                data_dir: str = os.path.join(base_dir, year, month, day)
                entries: Iterator[IndexEntry] = iter(
                    index_unstructured(data_dir, read_filter).entries
                )
                index.append(entries)

    index.sort()
    return index


def index_structured_api_1000(
    base_dir: str, read_filter: ReadFilter = ReadFilter()
) -> Index:
    """
    This parses a structured API M directory structure and identifies files that match the provided filter.
    :param base_dir: Base directory (should be named api1000)
    :param read_filter: Filter to filter files with
    :return: A list of wrapped packets on an empty list if none match the filter or none are found
    """
    index: Index = Index()

    for year in _list_subdirs(base_dir, __VALID_YEARS):
        for month in _list_subdirs(os.path.join(base_dir, year), __VALID_MONTHS):
            for day in _list_subdirs(
                os.path.join(base_dir, year, month), __VALID_DATES
            ):
                for hour in _list_subdirs(
                    os.path.join(base_dir, year, month, day), __VALID_HOURS
                ):
                    # Before scanning for *.rdvxm files, let's see if the current year, month, day, hour are in the
                    # filter's range. If not, we can short circuit and skip getting the *.rdvxm files.
                    if not read_filter.apply_dt(
                        datetime(int(year), int(month), int(day), int(hour)),
                        dt_fn=truncate_dt_ymdh,
                    ):
                        continue

                    data_dir: str = os.path.join(base_dir, year, month, day, hour)
                    entries: Iterator[IndexEntry] = iter(
                        index_unstructured(data_dir, read_filter).entries
                    )
                    index.append(entries)

    index.sort()
    return index


def index_structured(base_dir: str, read_filter: ReadFilter = ReadFilter()) -> Index:
    """
    "Indexes both API 900 and API 1000 structured directory layouts.
    :param base_dir: The base_dir may either end with api900, api1000, or be a parent directory to one or both of
                     API 900 and API 1000.
    :param read_filter: Filter to further filter results.
    :return: An Index of RedVox files.
    """
    base_path: PurePath = PurePath(base_dir)

    # API 900
    if base_path.name == "api900":
        return index_structured_api_900(base_dir, read_filter)
    # API 1000
    elif base_path.name == "api1000":
        return index_structured_api_1000(base_dir, read_filter)
    # Maybe parent to one or both?
    else:
        index: Index = Index()
        subdirs: List[str] = _list_subdirs(base_dir, {"api900", "api1000"})
        if "api900" in subdirs:
            index.append(
                iter(
                    index_structured_api_900(
                        str(base_path.joinpath("api900")), read_filter
                    ).entries
                )
            )

        if "api1000" in subdirs:
            index.append(
                iter(
                    index_structured_api_1000(
                        str(base_path.joinpath("api1000")), read_filter
                    ).entries
                )
            )

        index.sort()
        return index<|MERGE_RESOLUTION|>--- conflicted
+++ resolved
@@ -5,13 +5,8 @@
 from dataclasses import dataclass, field
 from datetime import datetime, timedelta
 from glob import glob
-<<<<<<< HEAD
-from functools import total_ordering
-=======
 import os.path
->>>>>>> 32a99aa6
 from pathlib import Path, PurePath
-import os.path
 from typing import (
     Any,
     Dict,
@@ -577,19 +572,12 @@
     """
     index: Index = Index()
 
-<<<<<<< HEAD
-    for year in __list_subdirs(base_dir, __VALID_YEARS):
-        for month in __list_subdirs(os.path.join(base_dir, year), __VALID_MONTHS):
-            for day in __list_subdirs(os.path.join(base_dir, year, month), __VALID_DATES):
-                # Before scanning for *.rdvxz files, let's see if the current year, month, day are in the
-=======
     for year in _list_subdirs(base_dir, __VALID_YEARS):
         for month in _list_subdirs(os.path.join(base_dir, year), __VALID_MONTHS):
             for day in _list_subdirs(
                 os.path.join(base_dir, year, month), __VALID_DATES
             ):
                 # Before scanning for *.rdvxm files, let's see if the current year, month, day, are in the
->>>>>>> 32a99aa6
                 # filter's range. If not, we can short circuit and skip getting the *.rdvxz files.
                 if not read_filter.apply_dt(
                     datetime(int(year), int(month), int(day)), dt_fn=truncate_dt_ymd
