--- conflicted
+++ resolved
@@ -50,15 +50,12 @@
         is_timestamps_updated: bool, True if timestamps have been altered from original data values, default False
 
         timesync_analysis: TimeSyncAnalysis object, contains information about the station's timing values
-<<<<<<< HEAD
-
         use_model_correction: bool, if True, time correction is done using OffsetModel functions, otherwise
         correction is done by adding the OffsetModel's best offset (intercept value).  default True
 
-=======
         use_model_correction: bool, if True, time correction is done using OffsetModel functions, otherwise
         correction is done by adding the OffsetModel's best offset (intercept value).  default True
->>>>>>> f17252ec
+
         _gaps: List of Tuples of floats indicating start and end times of gaps.  Times are not inclusive of the gap.
     """
 
@@ -72,6 +69,7 @@
     ):
         """
         initialize Station
+
         :param data_packets: optional list of data packets representing the station, default None
         :param station_id: optional id if no data packets, default None
         :param uuid: optional uuid if no data packets, default None
@@ -110,6 +108,7 @@
     def _load_metadata_from_packet(self, packet: api_m.RedvoxPacketM):
         """
         sets metadata that applies to the entire station from a single packet
+
         :param packet: API-M redvox packet to load metadata from
         """
         # self.id = packet.station_information.id
@@ -152,6 +151,7 @@
     def set_id(self, station_id: str) -> "Station":
         """
         set the station's id
+
         :param station_id: id of station
         :return: modified version of self
         """
@@ -167,6 +167,7 @@
     def set_uuid(self, uuid: str) -> "Station":
         """
         set the station's uuid
+
         :param uuid: uuid of station
         :return: modified version of self
         """
@@ -182,6 +183,7 @@
     def set_start_timestamp(self, start_timestamp: float) -> "Station":
         """
         set the station's start timestamp in microseconds since epoch utc
+
         :param start_timestamp: start_timestamp of station
         :return: modified version of self
         """
@@ -197,6 +199,7 @@
     def check_key(self) -> bool:
         """
         check if the station has enough information to set its key.
+
         :return: True if key can be set, False if not enough information
         """
         if self.id:
@@ -221,6 +224,7 @@
     def append_station(self, new_station: "Station"):
         """
         append a new station to the current station; does nothing if keys do not match
+
         :param new_station: Station to append to current station
         """
         if (
@@ -243,6 +247,7 @@
     def append_station_data(self, new_station_data: List[sd.SensorData]):
         """
         append new station data to existing station data
+
         :param new_station_data: the dictionary of data to add
         """
         for sensor_data in new_station_data:
@@ -267,6 +272,7 @@
     def append_sensor(self, sensor_data: sd.SensorData):
         """
         append sensor data to an existing sensor_type or add a new sensor to the dictionary
+
         :param sensor_data: the data to append
         """
         if sensor_data.type in self.get_station_sensor_types():
@@ -278,6 +284,7 @@
     def _delete_sensor(self, sensor_type: sd.SensorType):
         """
         removes a sensor from the sensor data dictionary if it exists
+
         :param sensor_type: the sensor to remove
         """
         if sensor_type in self.get_station_sensor_types():
@@ -286,6 +293,7 @@
     def _add_sensor(self, sensor_type: sd.SensorType, sensor: sd.SensorData):
         """
         adds a sensor to the sensor data dictionary
+
         :param sensor_type: the type of sensor to add
         :param sensor: the sensor data to add
         """
@@ -310,6 +318,7 @@
         """
         calculate the mean number of audio samples per packet using the
           number of audio sensor's data points and the number of packets
+
         :return: mean number of audio samples per packet
         """
         # noinspection Mypy
@@ -345,6 +354,7 @@
     ) -> "Station":
         """
         sets the audio sensor; can remove audio sensor by passing None
+
         :param audio_sensor: the SensorData to set or None
         :return: the edited Station
         """
@@ -378,6 +388,7 @@
     ) -> "Station":
         """
         sets the location sensor; can remove location sensor by passing None
+
         :param loc_sensor: the SensorData to set or None
         :return: the edited Station
         """
@@ -411,6 +422,7 @@
     ) -> "Station":
         """
         sets the best location sensor; can remove location sensor by passing None
+
         :param best_loc_sensor: the SensorData to set or None
         :return: the edited Station
         """
@@ -444,6 +456,7 @@
     ) -> "Station":
         """
         sets the accelerometer sensor; can remove accelerometer sensor by passing None
+
         :param acc_sensor: the SensorData to set or None
         :return: the edited Station
         """
@@ -477,6 +490,7 @@
     ) -> "Station":
         """
         sets the magnetometer sensor; can remove magnetometer sensor by passing None
+
         :param mag_sensor: the SensorData to set or None
         :return: the edited Station
         """
@@ -510,6 +524,7 @@
     ) -> "Station":
         """
         sets the gyroscope sensor; can remove gyroscope sensor by passing None
+
         :param gyro_sensor: the SensorData to set or None
         :return: the edited Station
         """
@@ -543,6 +558,7 @@
     ) -> "Station":
         """
         sets the pressure sensor; can remove pressure sensor by passing None
+
         :param pressure_sensor: the SensorData to set or None
         :return: the edited Station
         """
@@ -575,6 +591,7 @@
     ) -> "Station":
         """
         sets the barometer (pressure) sensor; can remove barometer sensor by passing None
+
         :param bar_sensor: the SensorData to set or None
         :return: the edited station
         """
@@ -604,6 +621,7 @@
     ) -> "Station":
         """
         sets the light sensor; can remove light sensor by passing None
+
         :param light_sensor: the SensorData to set or None
         :return: the edited Station
         """
@@ -636,6 +654,7 @@
     ) -> "Station":
         """
         sets the infrared sensor; can remove infrared sensor by passing None
+
         :param infrd_sensor: the SensorData to set or None
         :return: the edited Station
         """
@@ -665,6 +684,7 @@
     ) -> "Station":
         """
         sets the proximity sensor; can remove proximity sensor by passing None
+
         :param proximity_sensor: the SensorData to set or None
         :return: the edited Station
         """
@@ -696,6 +716,7 @@
     def set_image_sensor(self, img_sensor: Optional[sd.SensorData] = None) -> "Station":
         """
         sets the image sensor; can remove image sensor by passing None
+
         :param img_sensor: the SensorData to set or None
         :return: the edited Station
         """
@@ -729,6 +750,7 @@
     ) -> "Station":
         """
         sets the ambient temperature sensor; can remove ambient temperature sensor by passing None
+
         :param amb_temp_sensor: the SensorData to set or None
         :return: the edited Station
         """
@@ -762,6 +784,7 @@
     ) -> "Station":
         """
         sets the relative humidity sensor; can remove relative humidity sensor by passing None
+
         :param rel_hum_sensor: the SensorData to set or None
         :return: the edited Station
         """
@@ -795,6 +818,7 @@
     ) -> "Station":
         """
         sets the gravity sensor; can remove gravity sensor by passing None
+
         :param grav_sensor: the SensorData to set or None
         :return: the edited Station
         """
@@ -828,6 +852,7 @@
     ) -> "Station":
         """
         sets the linear acceleration sensor; can remove linear acceleration sensor by passing None
+
         :param lin_acc_sensor: the SensorData to set or None
         :return: the edited Station
         """
@@ -861,6 +886,7 @@
     ) -> "Station":
         """
         sets the orientation sensor; can remove orientation sensor by passing None
+
         :param orientation_sensor: the SensorData to set or None
         :return: the edited Station
         """
@@ -894,6 +920,7 @@
     ) -> "Station":
         """
         sets the rotation vector sensor; can remove rotation vector sensor by passing None
+
         :param rot_vec_sensor: the SensorData to set or None
         :return: the edited DataPacket
         """
@@ -927,6 +954,7 @@
     ) -> "Station":
         """
         sets the compressed audio sensor; can remove compressed audio sensor by passing None
+
         :param comp_audio_sensor: the SensorData to set or None
         :return: the edited DataPacket
         """
@@ -960,6 +988,7 @@
     ) -> "Station":
         """
         sets the health sensor; can remove health sensor by passing None
+
         :param health_sensor: the SensorData to set or None
         :return: the edited DataPacket
         """
@@ -972,6 +1001,7 @@
     def _set_all_sensors(self, packets: List[api_m.RedvoxPacketM]):
         """
         set all sensors from the packets, as well as misc. metadata, and put it in the station
+
         :param packets: the packets to read data from
         """
         self.packet_metadata = [
@@ -1016,6 +1046,7 @@
     def load_packet(self, packet: api_m.RedvoxPacketM) -> "Station":
         """
         load all data from a packet
+
         :param packet: packet to load data from
         :return: updated station or a new station if it doesn't exist
         """
