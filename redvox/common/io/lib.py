from datetime import datetime
from glob import glob
from pathlib import PurePath
from typing import Any, Iterator, List, Optional, Set, Union
import os.path

from redvox.common.versioning import ApiVersion
from redvox.api1000.common.typing import check_type
from redvox.common.io.types import ReadFilter, PathDescriptor
from redvox.api1000.wrapped_redvox_packet.wrapped_packet import WrappedRedvoxPacketM
from redvox.api900.wrapped_redvox_packet import WrappedRedvoxPacket
from redvox.api900.reader import read_rdvxz_file


def not_none(v: Any) -> bool:
    return v is not None


# We need to parse the API M structured directory structure. Here, we enumerate the valid values for the various
# levels in the hierarchy.
__VALID_YEARS: Set[str] = {f"{i:04}" for i in range(2015, 2031)}
__VALID_MONTHS: Set[str] = {f"{i:02}" for i in range(1, 13)}
__VALID_DATES: Set[str] = {f"{i:02}" for i in range(1, 32)}
__VALID_HOURS: Set[str] = {f"{i:02}" for i in range(0, 24)}


def __list_subdirs(base_dir: str, valid_choices: Set[str]) -> List[str]:
    """
    Lists sub-directors in a given base directory that match the provided choices.
    :param base_dir: Base dir to find sub dirs in.
    :param valid_choices: A list of valid directory names.
    :return: A list of valid subdirs.
    """
    subdirs: Iterator[str] = map(lambda p: PurePath(p).name, glob(os.path.join(base_dir, "*", "")))
    return sorted(list(filter(valid_choices.__contains__, subdirs)))


def index_structured_api_900(base_dir: str, read_filter: ReadFilter = ReadFilter()) -> List[PathDescriptor]:
    """
    This parses a structured API 900 directory structure and identifies files that match the provided filter.
    :param base_dir: Base directory (should be named api900)
    :param read_filter: Filter to filter files with
    :return: A list of wrapped packets on an empty list if none match the filter or none are found
    """
    for year in __list_subdirs(base_dir, __VALID_YEARS):
        for month in __list_subdirs(os.path.join(base_dir, year), __VALID_MONTHS):
            for day in __list_subdirs(os.path.join(base_dir, year, month), __VALID_DATES):
                # Before scanning for *.rdvxm files, let's see if the current year, month, day, are in the
                # filter's range. If not, we can short circuit and skip getting the *.rdvxz files.
                if not read_filter.apply_dt(datetime(int(year),
                                                     int(month),
                                                     int(day))):
                    continue

                path_descriptors: List[PathDescriptor] = []

                extension: str
                for extension in read_filter.extensions:
                    paths: List[str] = glob(os.path.join(base_dir,
                                                         year,
                                                         month,
                                                         day,
                                                         f"*{extension}"))
                    descriptors: Iterator[PathDescriptor] = filter(not_none, map(PathDescriptor.from_path, paths))
                    path_descriptors.extend(descriptors)

                return path_descriptors


def index_structured_api_1000(base_dir: str, read_filter: ReadFilter = ReadFilter()) -> List[PathDescriptor]:
    """
    This parses a structured API M directory structure and identifies files that match the provided filter.
    :param base_dir: Base directory (should be named api1000)
    :param read_filter: Filter to filter files with
    :return: A list of wrapped packets on an empty list if none match the filter or none are found
    """
    for year in __list_subdirs(base_dir, __VALID_YEARS):
        for month in __list_subdirs(os.path.join(base_dir, year), __VALID_MONTHS):
            for day in __list_subdirs(os.path.join(base_dir, year, month), __VALID_DATES):
                for hour in __list_subdirs(os.path.join(base_dir, year, month, day), __VALID_HOURS):
                    # Before scanning for *.rdvxm files, let's see if the current year, month, day, hour are in the
                    # filter's range. If not, we can short circuit and skip getting the *.rdvxm files.
                    if not read_filter.apply_dt(datetime(int(year),
                                                         int(month),
                                                         int(day),
                                                         int(hour))):
                        continue

                    path_descriptors: List[PathDescriptor] = []

                    extension: str
                    for extension in read_filter.extensions:
                        paths: List[str] = glob(os.path.join(base_dir,
                                                             year,
                                                             month,
                                                             day,
                                                             hour,
                                                             f"*{extension}"))
                        descriptors: Iterator[PathDescriptor] = filter(not_none, map(PathDescriptor.from_path, paths))
                        path_descriptors.extend(descriptors)

                    return path_descriptors


def index_structured_api_900(base_dir: str, read_filter: ReadFilter = ReadFilter()) -> List[PathDescriptor]:
    """
    This parses a structured API 900 directory structure and identifies files that match the provided filter.
    :param base_dir: Base directory (should be named api900)
    :param read_filter: Filter to filter files with
    :return: A list of wrapped packets on an empty list if none match the filter or none are found
    """
    for year in __list_subdirs(base_dir, __VALID_YEARS):
        for month in __list_subdirs(os.path.join(base_dir, year), __VALID_MONTHS):
            for day in __list_subdirs(os.path.join(base_dir, year, month), __VALID_DATES):
                # Before scanning for *.rdvxz files, let's see if the current year, month, day, hour are in the
                # filter's range. If not, we can short circuit and skip getting the *.rdvxz files.
                if not read_filter.apply_dt(datetime(int(year),
                                                     int(month),
                                                     int(day))):
                    continue

                path_descriptors: List[PathDescriptor] = []

                extension: str
                for extension in read_filter.extensions:
                    paths: List[str] = glob(os.path.join(base_dir,
                                                         year,
                                                         month,
                                                         day,
                                                         f"*{extension}"))
                    descriptors: Iterator[PathDescriptor] = filter(not_none, map(PathDescriptor.from_path, paths))
                    path_descriptors.extend(descriptors)

                return path_descriptors


def index_structured(base_dir: str, read_filter: ReadFilter = ReadFilter()) -> List[PathDescriptor]:
    base_path: PurePath = PurePath(base_dir)

    # API 900
    if base_path.name == "api900":
        return index_structured_api_900(base_dir, read_filter)
    # API 1000
    elif base_path.name == "api1000":
        return index_structured_api_1000(base_dir, read_filter)
    # Maybe parent to one or both?
    else:
<<<<<<< HEAD
        paths = []
        api1000_path = os.path.join(base_dir, "api1000")
        if os.path.exists(api1000_path):
            paths.extend(index_structured_api_1000(api1000_path, read_filter))
        api900_path = os.path.join(base_dir, "api900")
        if os.path.exists(api900_path):
            paths.extend(index_structured_api_900(api900_path, read_filter))
        return paths
=======
        path_descriptors: List[PathDescriptor] = []
        subdirs: List[str] = __list_subdirs(base_dir, {"api900", "api1000"})

        if "api900" in subdirs:
            path_descriptors.extend(index_structured_api_900(str(base_path.joinpath("api900"))))

        if "api1000" in subdirs:
            path_descriptors.extend(index_structured_api_1000(str(base_path.joinpath("api1000"))))

        return path_descriptors
>>>>>>> a241bc2f


def index_unstructured(base_dir: str, read_filter: ReadFilter = ReadFilter()) -> List[PathDescriptor]:
    """
    Returns the list of file paths that match the given filter for unstructured data.
    :param base_dir: Directory containing unstructured data.
    :param read_filter: An (optional) ReadFilter for specifying station IDs and time windows.
    :return: An iterator of valid paths.
    """
    check_type(base_dir, [str])
    check_type(read_filter, [ReadFilter])

    path_descriptors: List[PathDescriptor] = []

    extension: str
    for extension in read_filter.extensions:
        pattern: str = str(PurePath(base_dir).joinpath(f"*{extension}"))
<<<<<<< HEAD
        # print(pattern)
=======
>>>>>>> a241bc2f
        paths: List[str] = glob(os.path.join(base_dir, pattern))
        descriptors: Iterator[PathDescriptor] = filter(not_none, map(PathDescriptor.from_path, paths))
        path_descriptors.extend(descriptors)

    return path_descriptors


def read_index(index: List[PathDescriptor]) -> Iterator[Union[WrappedRedvoxPacketM, WrappedRedvoxPacket]]:
    return filter(not_none, map(PathDescriptor.read, index))<|MERGE_RESOLUTION|>--- conflicted
+++ resolved
@@ -102,38 +102,6 @@
                     return path_descriptors
 
 
-def index_structured_api_900(base_dir: str, read_filter: ReadFilter = ReadFilter()) -> List[PathDescriptor]:
-    """
-    This parses a structured API 900 directory structure and identifies files that match the provided filter.
-    :param base_dir: Base directory (should be named api900)
-    :param read_filter: Filter to filter files with
-    :return: A list of wrapped packets on an empty list if none match the filter or none are found
-    """
-    for year in __list_subdirs(base_dir, __VALID_YEARS):
-        for month in __list_subdirs(os.path.join(base_dir, year), __VALID_MONTHS):
-            for day in __list_subdirs(os.path.join(base_dir, year, month), __VALID_DATES):
-                # Before scanning for *.rdvxz files, let's see if the current year, month, day, hour are in the
-                # filter's range. If not, we can short circuit and skip getting the *.rdvxz files.
-                if not read_filter.apply_dt(datetime(int(year),
-                                                     int(month),
-                                                     int(day))):
-                    continue
-
-                path_descriptors: List[PathDescriptor] = []
-
-                extension: str
-                for extension in read_filter.extensions:
-                    paths: List[str] = glob(os.path.join(base_dir,
-                                                         year,
-                                                         month,
-                                                         day,
-                                                         f"*{extension}"))
-                    descriptors: Iterator[PathDescriptor] = filter(not_none, map(PathDescriptor.from_path, paths))
-                    path_descriptors.extend(descriptors)
-
-                return path_descriptors
-
-
 def index_structured(base_dir: str, read_filter: ReadFilter = ReadFilter()) -> List[PathDescriptor]:
     base_path: PurePath = PurePath(base_dir)
 
@@ -145,16 +113,6 @@
         return index_structured_api_1000(base_dir, read_filter)
     # Maybe parent to one or both?
     else:
-<<<<<<< HEAD
-        paths = []
-        api1000_path = os.path.join(base_dir, "api1000")
-        if os.path.exists(api1000_path):
-            paths.extend(index_structured_api_1000(api1000_path, read_filter))
-        api900_path = os.path.join(base_dir, "api900")
-        if os.path.exists(api900_path):
-            paths.extend(index_structured_api_900(api900_path, read_filter))
-        return paths
-=======
         path_descriptors: List[PathDescriptor] = []
         subdirs: List[str] = __list_subdirs(base_dir, {"api900", "api1000"})
 
@@ -165,7 +123,6 @@
             path_descriptors.extend(index_structured_api_1000(str(base_path.joinpath("api1000"))))
 
         return path_descriptors
->>>>>>> a241bc2f
 
 
 def index_unstructured(base_dir: str, read_filter: ReadFilter = ReadFilter()) -> List[PathDescriptor]:
@@ -183,10 +140,6 @@
     extension: str
     for extension in read_filter.extensions:
         pattern: str = str(PurePath(base_dir).joinpath(f"*{extension}"))
-<<<<<<< HEAD
-        # print(pattern)
-=======
->>>>>>> a241bc2f
         paths: List[str] = glob(os.path.join(base_dir, pattern))
         descriptors: Iterator[PathDescriptor] = filter(not_none, map(PathDescriptor.from_path, paths))
         path_descriptors.extend(descriptors)
