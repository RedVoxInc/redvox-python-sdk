from google.protobuf.internal import containers as _containers
from google.protobuf.internal import enum_type_wrapper as _enum_type_wrapper
from google.protobuf import descriptor as _descriptor
from google.protobuf import message as _message
from typing import ClassVar as _ClassVar, Iterable as _Iterable, Mapping as _Mapping, Optional as _Optional, Union as _Union

DESCRIPTOR: _descriptor.FileDescriptor

<<<<<<< HEAD
class RedvoxPacketM(_message.Message):
    __slots__ = ["api", "sub_api", "station_information", "timing_information", "sensors", "event_streams", "metadata"]
    class Unit(int, metaclass=_enum_type_wrapper.EnumTypeWrapper):
        __slots__ = []
        UNKNOWN: _ClassVar[RedvoxPacketM.Unit]
        METERS_PER_SECOND_SQUARED: _ClassVar[RedvoxPacketM.Unit]
        KILOPASCAL: _ClassVar[RedvoxPacketM.Unit]
        RADIANS_PER_SECOND: _ClassVar[RedvoxPacketM.Unit]
        DECIMAL_DEGREES: _ClassVar[RedvoxPacketM.Unit]
        METERS: _ClassVar[RedvoxPacketM.Unit]
        METERS_PER_SECOND: _ClassVar[RedvoxPacketM.Unit]
        MICROTESLA: _ClassVar[RedvoxPacketM.Unit]
        LSB_PLUS_MINUS_COUNTS: _ClassVar[RedvoxPacketM.Unit]
        MICROSECONDS_SINCE_UNIX_EPOCH: _ClassVar[RedvoxPacketM.Unit]
        DECIBEL: _ClassVar[RedvoxPacketM.Unit]
        DEGREES_CELSIUS: _ClassVar[RedvoxPacketM.Unit]
        BYTE: _ClassVar[RedvoxPacketM.Unit]
        PERCENTAGE: _ClassVar[RedvoxPacketM.Unit]
        RADIANS: _ClassVar[RedvoxPacketM.Unit]
        MICROAMPERES: _ClassVar[RedvoxPacketM.Unit]
        CENTIMETERS: _ClassVar[RedvoxPacketM.Unit]
        NORMALIZED_COUNTS: _ClassVar[RedvoxPacketM.Unit]
        LUX: _ClassVar[RedvoxPacketM.Unit]
        UNITLESS: _ClassVar[RedvoxPacketM.Unit]
        PCM: _ClassVar[RedvoxPacketM.Unit]
    UNKNOWN: RedvoxPacketM.Unit
    METERS_PER_SECOND_SQUARED: RedvoxPacketM.Unit
    KILOPASCAL: RedvoxPacketM.Unit
    RADIANS_PER_SECOND: RedvoxPacketM.Unit
    DECIMAL_DEGREES: RedvoxPacketM.Unit
    METERS: RedvoxPacketM.Unit
    METERS_PER_SECOND: RedvoxPacketM.Unit
    MICROTESLA: RedvoxPacketM.Unit
    LSB_PLUS_MINUS_COUNTS: RedvoxPacketM.Unit
    MICROSECONDS_SINCE_UNIX_EPOCH: RedvoxPacketM.Unit
    DECIBEL: RedvoxPacketM.Unit
    DEGREES_CELSIUS: RedvoxPacketM.Unit
    BYTE: RedvoxPacketM.Unit
    PERCENTAGE: RedvoxPacketM.Unit
    RADIANS: RedvoxPacketM.Unit
    MICROAMPERES: RedvoxPacketM.Unit
    CENTIMETERS: RedvoxPacketM.Unit
    NORMALIZED_COUNTS: RedvoxPacketM.Unit
    LUX: RedvoxPacketM.Unit
    UNITLESS: RedvoxPacketM.Unit
    PCM: RedvoxPacketM.Unit
    class MetadataEntry(_message.Message):
        __slots__ = ["key", "value"]
        KEY_FIELD_NUMBER: _ClassVar[int]
        VALUE_FIELD_NUMBER: _ClassVar[int]
        key: str
        value: str
        def __init__(self, key: _Optional[str] = ..., value: _Optional[str] = ...) -> None: ...
    class StationInformation(_message.Message):
        __slots__ = ["id", "uuid", "description", "auth_id", "make", "model", "os", "os_version", "app_version", "is_private", "app_settings", "station_metrics", "service_urls", "metadata"]
        class OsType(int, metaclass=_enum_type_wrapper.EnumTypeWrapper):
            __slots__ = []
            UNKNOWN_OS: _ClassVar[RedvoxPacketM.StationInformation.OsType]
            ANDROID: _ClassVar[RedvoxPacketM.StationInformation.OsType]
            IOS: _ClassVar[RedvoxPacketM.StationInformation.OsType]
            OSX: _ClassVar[RedvoxPacketM.StationInformation.OsType]
            LINUX: _ClassVar[RedvoxPacketM.StationInformation.OsType]
            WINDOWS: _ClassVar[RedvoxPacketM.StationInformation.OsType]
        UNKNOWN_OS: RedvoxPacketM.StationInformation.OsType
        ANDROID: RedvoxPacketM.StationInformation.OsType
        IOS: RedvoxPacketM.StationInformation.OsType
        OSX: RedvoxPacketM.StationInformation.OsType
        LINUX: RedvoxPacketM.StationInformation.OsType
        WINDOWS: RedvoxPacketM.StationInformation.OsType
        class MetricsRate(int, metaclass=_enum_type_wrapper.EnumTypeWrapper):
            __slots__ = []
            UNKNOWN: _ClassVar[RedvoxPacketM.StationInformation.MetricsRate]
            ONCE_PER_SECOND: _ClassVar[RedvoxPacketM.StationInformation.MetricsRate]
            ONCE_PER_PACKET: _ClassVar[RedvoxPacketM.StationInformation.MetricsRate]
        UNKNOWN: RedvoxPacketM.StationInformation.MetricsRate
        ONCE_PER_SECOND: RedvoxPacketM.StationInformation.MetricsRate
        ONCE_PER_PACKET: RedvoxPacketM.StationInformation.MetricsRate
=======
class AcquisitionRequest(_message.Message):
    __slots__ = ["auth_token", "checksum", "firebase_token", "is_encrypted", "payload", "seq_id"]
    AUTH_TOKEN_FIELD_NUMBER: _ClassVar[int]
    CHECKSUM_FIELD_NUMBER: _ClassVar[int]
    FIREBASE_TOKEN_FIELD_NUMBER: _ClassVar[int]
    IS_ENCRYPTED_FIELD_NUMBER: _ClassVar[int]
    PAYLOAD_FIELD_NUMBER: _ClassVar[int]
    SEQ_ID_FIELD_NUMBER: _ClassVar[int]
    auth_token: str
    checksum: int
    firebase_token: str
    is_encrypted: bool
    payload: bytes
    seq_id: int
    def __init__(self, auth_token: _Optional[str] = ..., firebase_token: _Optional[str] = ..., checksum: _Optional[int] = ..., is_encrypted: bool = ..., payload: _Optional[bytes] = ..., seq_id: _Optional[int] = ...) -> None: ...

class AcquisitionResponse(_message.Message):
    __slots__ = ["checksum", "details", "resend", "response_type", "seq_id"]
    class ResponseType(int, metaclass=_enum_type_wrapper.EnumTypeWrapper):
        __slots__ = []
    AUTH_ERROR: AcquisitionResponse.ResponseType
    CHECKSUM_FIELD_NUMBER: _ClassVar[int]
    DATA_ERROR: AcquisitionResponse.ResponseType
    DETAILS_FIELD_NUMBER: _ClassVar[int]
    OK: AcquisitionResponse.ResponseType
    OTHER_ERROR: AcquisitionResponse.ResponseType
    RESEND_FIELD_NUMBER: _ClassVar[int]
    RESPONSE_TYPE_FIELD_NUMBER: _ClassVar[int]
    SEQ_ID_FIELD_NUMBER: _ClassVar[int]
    UNKNOWN: AcquisitionResponse.ResponseType
    checksum: int
    details: str
    resend: bool
    response_type: AcquisitionResponse.ResponseType
    seq_id: int
    def __init__(self, response_type: _Optional[_Union[AcquisitionResponse.ResponseType, str]] = ..., checksum: _Optional[int] = ..., details: _Optional[str] = ..., resend: bool = ..., seq_id: _Optional[int] = ...) -> None: ...

class EncryptedRedvoxPacketM(_message.Message):
    __slots__ = ["header", "packet"]
    class Header(_message.Message):
        __slots__ = ["auth_email", "auth_token", "firebase_token", "station_id", "station_uuid"]
        AUTH_EMAIL_FIELD_NUMBER: _ClassVar[int]
        AUTH_TOKEN_FIELD_NUMBER: _ClassVar[int]
        FIREBASE_TOKEN_FIELD_NUMBER: _ClassVar[int]
        STATION_ID_FIELD_NUMBER: _ClassVar[int]
        STATION_UUID_FIELD_NUMBER: _ClassVar[int]
        auth_email: str
        auth_token: str
        firebase_token: str
        station_id: str
        station_uuid: str
        def __init__(self, station_id: _Optional[str] = ..., station_uuid: _Optional[str] = ..., auth_token: _Optional[str] = ..., firebase_token: _Optional[str] = ..., auth_email: _Optional[str] = ...) -> None: ...
    HEADER_FIELD_NUMBER: _ClassVar[int]
    PACKET_FIELD_NUMBER: _ClassVar[int]
    header: bytes
    packet: bytes
    def __init__(self, header: _Optional[bytes] = ..., packet: _Optional[bytes] = ...) -> None: ...

class RedvoxPacketM(_message.Message):
    __slots__ = ["api", "event_streams", "metadata", "sensors", "station_information", "sub_api", "timing_information"]
    class Unit(int, metaclass=_enum_type_wrapper.EnumTypeWrapper):
        __slots__ = []
    class DoubleSamplePayload(_message.Message):
        __slots__ = ["metadata", "unit", "value_statistics", "values"]
>>>>>>> 6d2de515
        class MetadataEntry(_message.Message):
            __slots__ = ["key", "value"]
            KEY_FIELD_NUMBER: _ClassVar[int]
            VALUE_FIELD_NUMBER: _ClassVar[int]
            key: str
            value: str
            def __init__(self, key: _Optional[str] = ..., value: _Optional[str] = ...) -> None: ...
<<<<<<< HEAD
        class ServiceUrls(_message.Message):
            __slots__ = ["auth_server", "synch_server", "acquisition_server", "metadata"]
            class MetadataEntry(_message.Message):
=======
        METADATA_FIELD_NUMBER: _ClassVar[int]
        UNIT_FIELD_NUMBER: _ClassVar[int]
        VALUES_FIELD_NUMBER: _ClassVar[int]
        VALUE_STATISTICS_FIELD_NUMBER: _ClassVar[int]
        metadata: _containers.ScalarMap[str, str]
        unit: RedvoxPacketM.Unit
        value_statistics: RedvoxPacketM.SummaryStatistics
        values: _containers.RepeatedScalarFieldContainer[float]
        def __init__(self, unit: _Optional[_Union[RedvoxPacketM.Unit, str]] = ..., values: _Optional[_Iterable[float]] = ..., value_statistics: _Optional[_Union[RedvoxPacketM.SummaryStatistics, _Mapping]] = ..., metadata: _Optional[_Mapping[str, str]] = ...) -> None: ...
    class EventStream(_message.Message):
        __slots__ = ["events", "metadata", "name", "timestamps"]
        class Event(_message.Message):
            __slots__ = ["boolean_payload", "byte_payload", "description", "metadata", "numeric_payload", "string_payload"]
            class BooleanPayloadEntry(_message.Message):
>>>>>>> 6d2de515
                __slots__ = ["key", "value"]
                KEY_FIELD_NUMBER: _ClassVar[int]
                VALUE_FIELD_NUMBER: _ClassVar[int]
                key: str
<<<<<<< HEAD
                value: str
                def __init__(self, key: _Optional[str] = ..., value: _Optional[str] = ...) -> None: ...
            AUTH_SERVER_FIELD_NUMBER: _ClassVar[int]
            SYNCH_SERVER_FIELD_NUMBER: _ClassVar[int]
            ACQUISITION_SERVER_FIELD_NUMBER: _ClassVar[int]
            METADATA_FIELD_NUMBER: _ClassVar[int]
            auth_server: str
            synch_server: str
            acquisition_server: str
            metadata: _containers.ScalarMap[str, str]
            def __init__(self, auth_server: _Optional[str] = ..., synch_server: _Optional[str] = ..., acquisition_server: _Optional[str] = ..., metadata: _Optional[_Mapping[str, str]] = ...) -> None: ...
        class StationMetrics(_message.Message):
            __slots__ = ["timestamps", "network_type", "cell_service_state", "network_strength", "temperature", "battery", "battery_current", "available_ram", "available_disk", "cpu_utilization", "power_state", "wifi_wake_lock", "screen_state", "screen_brightness", "metadata"]
            class NetworkType(int, metaclass=_enum_type_wrapper.EnumTypeWrapper):
                __slots__ = []
                UNKNOWN_NETWORK: _ClassVar[RedvoxPacketM.StationInformation.StationMetrics.NetworkType]
                NO_NETWORK: _ClassVar[RedvoxPacketM.StationInformation.StationMetrics.NetworkType]
                WIFI: _ClassVar[RedvoxPacketM.StationInformation.StationMetrics.NetworkType]
                CELLULAR: _ClassVar[RedvoxPacketM.StationInformation.StationMetrics.NetworkType]
                WIRED: _ClassVar[RedvoxPacketM.StationInformation.StationMetrics.NetworkType]
            UNKNOWN_NETWORK: RedvoxPacketM.StationInformation.StationMetrics.NetworkType
            NO_NETWORK: RedvoxPacketM.StationInformation.StationMetrics.NetworkType
            WIFI: RedvoxPacketM.StationInformation.StationMetrics.NetworkType
            CELLULAR: RedvoxPacketM.StationInformation.StationMetrics.NetworkType
            WIRED: RedvoxPacketM.StationInformation.StationMetrics.NetworkType
            class WifiWakeLock(int, metaclass=_enum_type_wrapper.EnumTypeWrapper):
                __slots__ = []
                NONE: _ClassVar[RedvoxPacketM.StationInformation.StationMetrics.WifiWakeLock]
                HIGH_PERF: _ClassVar[RedvoxPacketM.StationInformation.StationMetrics.WifiWakeLock]
                LOW_LATENCY: _ClassVar[RedvoxPacketM.StationInformation.StationMetrics.WifiWakeLock]
                OTHER: _ClassVar[RedvoxPacketM.StationInformation.StationMetrics.WifiWakeLock]
            NONE: RedvoxPacketM.StationInformation.StationMetrics.WifiWakeLock
            HIGH_PERF: RedvoxPacketM.StationInformation.StationMetrics.WifiWakeLock
            LOW_LATENCY: RedvoxPacketM.StationInformation.StationMetrics.WifiWakeLock
            OTHER: RedvoxPacketM.StationInformation.StationMetrics.WifiWakeLock
            class CellServiceState(int, metaclass=_enum_type_wrapper.EnumTypeWrapper):
                __slots__ = []
                UNKNOWN: _ClassVar[RedvoxPacketM.StationInformation.StationMetrics.CellServiceState]
                EMERGENCY: _ClassVar[RedvoxPacketM.StationInformation.StationMetrics.CellServiceState]
                NOMINAL: _ClassVar[RedvoxPacketM.StationInformation.StationMetrics.CellServiceState]
                OUT_OF_SERVICE: _ClassVar[RedvoxPacketM.StationInformation.StationMetrics.CellServiceState]
                POWER_OFF: _ClassVar[RedvoxPacketM.StationInformation.StationMetrics.CellServiceState]
            UNKNOWN: RedvoxPacketM.StationInformation.StationMetrics.CellServiceState
            EMERGENCY: RedvoxPacketM.StationInformation.StationMetrics.CellServiceState
            NOMINAL: RedvoxPacketM.StationInformation.StationMetrics.CellServiceState
            OUT_OF_SERVICE: RedvoxPacketM.StationInformation.StationMetrics.CellServiceState
            POWER_OFF: RedvoxPacketM.StationInformation.StationMetrics.CellServiceState
            class PowerState(int, metaclass=_enum_type_wrapper.EnumTypeWrapper):
                __slots__ = []
                UNKNOWN_POWER_STATE: _ClassVar[RedvoxPacketM.StationInformation.StationMetrics.PowerState]
                UNPLUGGED: _ClassVar[RedvoxPacketM.StationInformation.StationMetrics.PowerState]
                CHARGING: _ClassVar[RedvoxPacketM.StationInformation.StationMetrics.PowerState]
                CHARGED: _ClassVar[RedvoxPacketM.StationInformation.StationMetrics.PowerState]
            UNKNOWN_POWER_STATE: RedvoxPacketM.StationInformation.StationMetrics.PowerState
            UNPLUGGED: RedvoxPacketM.StationInformation.StationMetrics.PowerState
            CHARGING: RedvoxPacketM.StationInformation.StationMetrics.PowerState
            CHARGED: RedvoxPacketM.StationInformation.StationMetrics.PowerState
            class ScreenState(int, metaclass=_enum_type_wrapper.EnumTypeWrapper):
                __slots__ = []
                UNKNOWN_SCREEN_STATE: _ClassVar[RedvoxPacketM.StationInformation.StationMetrics.ScreenState]
                ON: _ClassVar[RedvoxPacketM.StationInformation.StationMetrics.ScreenState]
                OFF: _ClassVar[RedvoxPacketM.StationInformation.StationMetrics.ScreenState]
                HEADLESS: _ClassVar[RedvoxPacketM.StationInformation.StationMetrics.ScreenState]
            UNKNOWN_SCREEN_STATE: RedvoxPacketM.StationInformation.StationMetrics.ScreenState
            ON: RedvoxPacketM.StationInformation.StationMetrics.ScreenState
            OFF: RedvoxPacketM.StationInformation.StationMetrics.ScreenState
            HEADLESS: RedvoxPacketM.StationInformation.StationMetrics.ScreenState
=======
                value: bool
                def __init__(self, key: _Optional[str] = ..., value: bool = ...) -> None: ...
            class BytePayloadEntry(_message.Message):
                __slots__ = ["key", "value"]
                KEY_FIELD_NUMBER: _ClassVar[int]
                VALUE_FIELD_NUMBER: _ClassVar[int]
                key: str
                value: bytes
                def __init__(self, key: _Optional[str] = ..., value: _Optional[bytes] = ...) -> None: ...
>>>>>>> 6d2de515
            class MetadataEntry(_message.Message):
                __slots__ = ["key", "value"]
                KEY_FIELD_NUMBER: _ClassVar[int]
                VALUE_FIELD_NUMBER: _ClassVar[int]
                key: str
                value: str
                def __init__(self, key: _Optional[str] = ..., value: _Optional[str] = ...) -> None: ...
<<<<<<< HEAD
            TIMESTAMPS_FIELD_NUMBER: _ClassVar[int]
            NETWORK_TYPE_FIELD_NUMBER: _ClassVar[int]
            CELL_SERVICE_STATE_FIELD_NUMBER: _ClassVar[int]
            NETWORK_STRENGTH_FIELD_NUMBER: _ClassVar[int]
            TEMPERATURE_FIELD_NUMBER: _ClassVar[int]
            BATTERY_FIELD_NUMBER: _ClassVar[int]
            BATTERY_CURRENT_FIELD_NUMBER: _ClassVar[int]
            AVAILABLE_RAM_FIELD_NUMBER: _ClassVar[int]
            AVAILABLE_DISK_FIELD_NUMBER: _ClassVar[int]
            CPU_UTILIZATION_FIELD_NUMBER: _ClassVar[int]
            POWER_STATE_FIELD_NUMBER: _ClassVar[int]
            WIFI_WAKE_LOCK_FIELD_NUMBER: _ClassVar[int]
            SCREEN_STATE_FIELD_NUMBER: _ClassVar[int]
            SCREEN_BRIGHTNESS_FIELD_NUMBER: _ClassVar[int]
            METADATA_FIELD_NUMBER: _ClassVar[int]
            timestamps: RedvoxPacketM.TimingPayload
            network_type: _containers.RepeatedScalarFieldContainer[RedvoxPacketM.StationInformation.StationMetrics.NetworkType]
            cell_service_state: _containers.RepeatedScalarFieldContainer[RedvoxPacketM.StationInformation.StationMetrics.CellServiceState]
            network_strength: RedvoxPacketM.SamplePayload
            temperature: RedvoxPacketM.SamplePayload
            battery: RedvoxPacketM.SamplePayload
            battery_current: RedvoxPacketM.SamplePayload
            available_ram: RedvoxPacketM.SamplePayload
            available_disk: RedvoxPacketM.SamplePayload
            cpu_utilization: RedvoxPacketM.SamplePayload
            power_state: _containers.RepeatedScalarFieldContainer[RedvoxPacketM.StationInformation.StationMetrics.PowerState]
            wifi_wake_lock: _containers.RepeatedScalarFieldContainer[RedvoxPacketM.StationInformation.StationMetrics.WifiWakeLock]
            screen_state: _containers.RepeatedScalarFieldContainer[RedvoxPacketM.StationInformation.StationMetrics.ScreenState]
            screen_brightness: RedvoxPacketM.SamplePayload
            metadata: _containers.ScalarMap[str, str]
            def __init__(self, timestamps: _Optional[_Union[RedvoxPacketM.TimingPayload, _Mapping]] = ..., network_type: _Optional[_Iterable[_Union[RedvoxPacketM.StationInformation.StationMetrics.NetworkType, str]]] = ..., cell_service_state: _Optional[_Iterable[_Union[RedvoxPacketM.StationInformation.StationMetrics.CellServiceState, str]]] = ..., network_strength: _Optional[_Union[RedvoxPacketM.SamplePayload, _Mapping]] = ..., temperature: _Optional[_Union[RedvoxPacketM.SamplePayload, _Mapping]] = ..., battery: _Optional[_Union[RedvoxPacketM.SamplePayload, _Mapping]] = ..., battery_current: _Optional[_Union[RedvoxPacketM.SamplePayload, _Mapping]] = ..., available_ram: _Optional[_Union[RedvoxPacketM.SamplePayload, _Mapping]] = ..., available_disk: _Optional[_Union[RedvoxPacketM.SamplePayload, _Mapping]] = ..., cpu_utilization: _Optional[_Union[RedvoxPacketM.SamplePayload, _Mapping]] = ..., power_state: _Optional[_Iterable[_Union[RedvoxPacketM.StationInformation.StationMetrics.PowerState, str]]] = ..., wifi_wake_lock: _Optional[_Iterable[_Union[RedvoxPacketM.StationInformation.StationMetrics.WifiWakeLock, str]]] = ..., screen_state: _Optional[_Iterable[_Union[RedvoxPacketM.StationInformation.StationMetrics.ScreenState, str]]] = ..., screen_brightness: _Optional[_Union[RedvoxPacketM.SamplePayload, _Mapping]] = ..., metadata: _Optional[_Mapping[str, str]] = ...) -> None: ...
        class AppSettings(_message.Message):
            __slots__ = ["audio_sampling_rate", "samples_per_window", "audio_source_tuning", "additional_input_sensors", "automatically_record", "launch_at_power_up", "station_id", "station_description", "push_to_server", "publish_data_as_private", "scramble_audio_data", "provide_backfill", "remove_sensor_dc_offset", "fft_overlap", "use_custom_time_sync_server", "time_sync_server_url", "use_custom_data_server", "data_server_url", "use_custom_auth_server", "auth_server_url", "auto_delete_data_files", "storage_space_allowance", "use_sd_card_for_data_storage", "use_location_services", "use_latitude", "use_longitude", "use_altitude", "metrics_rate", "metadata"]
            class FftOverlap(int, metaclass=_enum_type_wrapper.EnumTypeWrapper):
                __slots__ = []
                UNKNOWN: _ClassVar[RedvoxPacketM.StationInformation.AppSettings.FftOverlap]
                PERCENT_25: _ClassVar[RedvoxPacketM.StationInformation.AppSettings.FftOverlap]
                PERCENT_50: _ClassVar[RedvoxPacketM.StationInformation.AppSettings.FftOverlap]
                PERCENT_75: _ClassVar[RedvoxPacketM.StationInformation.AppSettings.FftOverlap]
            UNKNOWN: RedvoxPacketM.StationInformation.AppSettings.FftOverlap
            PERCENT_25: RedvoxPacketM.StationInformation.AppSettings.FftOverlap
            PERCENT_50: RedvoxPacketM.StationInformation.AppSettings.FftOverlap
            PERCENT_75: RedvoxPacketM.StationInformation.AppSettings.FftOverlap
            class AudioSamplingRate(int, metaclass=_enum_type_wrapper.EnumTypeWrapper):
                __slots__ = []
                UNKNOWN_SAMPLING_RATE: _ClassVar[RedvoxPacketM.StationInformation.AppSettings.AudioSamplingRate]
                HZ_80: _ClassVar[RedvoxPacketM.StationInformation.AppSettings.AudioSamplingRate]
                HZ_800: _ClassVar[RedvoxPacketM.StationInformation.AppSettings.AudioSamplingRate]
                HZ_8000: _ClassVar[RedvoxPacketM.StationInformation.AppSettings.AudioSamplingRate]
                HZ_16000: _ClassVar[RedvoxPacketM.StationInformation.AppSettings.AudioSamplingRate]
                HZ_48000: _ClassVar[RedvoxPacketM.StationInformation.AppSettings.AudioSamplingRate]
            UNKNOWN_SAMPLING_RATE: RedvoxPacketM.StationInformation.AppSettings.AudioSamplingRate
            HZ_80: RedvoxPacketM.StationInformation.AppSettings.AudioSamplingRate
            HZ_800: RedvoxPacketM.StationInformation.AppSettings.AudioSamplingRate
            HZ_8000: RedvoxPacketM.StationInformation.AppSettings.AudioSamplingRate
            HZ_16000: RedvoxPacketM.StationInformation.AppSettings.AudioSamplingRate
            HZ_48000: RedvoxPacketM.StationInformation.AppSettings.AudioSamplingRate
            class AudioSourceTuning(int, metaclass=_enum_type_wrapper.EnumTypeWrapper):
                __slots__ = []
                UNKNOWN_TUNING: _ClassVar[RedvoxPacketM.StationInformation.AppSettings.AudioSourceTuning]
                INFRASOUND_TUNING: _ClassVar[RedvoxPacketM.StationInformation.AppSettings.AudioSourceTuning]
                LOW_AUDIO_TUNING: _ClassVar[RedvoxPacketM.StationInformation.AppSettings.AudioSourceTuning]
                AUDIO_TUNING: _ClassVar[RedvoxPacketM.StationInformation.AppSettings.AudioSourceTuning]
            UNKNOWN_TUNING: RedvoxPacketM.StationInformation.AppSettings.AudioSourceTuning
            INFRASOUND_TUNING: RedvoxPacketM.StationInformation.AppSettings.AudioSourceTuning
            LOW_AUDIO_TUNING: RedvoxPacketM.StationInformation.AppSettings.AudioSourceTuning
            AUDIO_TUNING: RedvoxPacketM.StationInformation.AppSettings.AudioSourceTuning
            class InputSensor(int, metaclass=_enum_type_wrapper.EnumTypeWrapper):
                __slots__ = []
                UNKNOWN_SENSOR: _ClassVar[RedvoxPacketM.StationInformation.AppSettings.InputSensor]
                ACCELEROMETER: _ClassVar[RedvoxPacketM.StationInformation.AppSettings.InputSensor]
                ACCELEROMETER_FAST: _ClassVar[RedvoxPacketM.StationInformation.AppSettings.InputSensor]
                AMBIENT_TEMPERATURE: _ClassVar[RedvoxPacketM.StationInformation.AppSettings.InputSensor]
                AUDIO: _ClassVar[RedvoxPacketM.StationInformation.AppSettings.InputSensor]
                COMPRESSED_AUDIO: _ClassVar[RedvoxPacketM.StationInformation.AppSettings.InputSensor]
                GRAVITY: _ClassVar[RedvoxPacketM.StationInformation.AppSettings.InputSensor]
                GYROSCOPE: _ClassVar[RedvoxPacketM.StationInformation.AppSettings.InputSensor]
                GYROSCOPE_FAST: _ClassVar[RedvoxPacketM.StationInformation.AppSettings.InputSensor]
                IMAGE_PER_SECOND: _ClassVar[RedvoxPacketM.StationInformation.AppSettings.InputSensor]
                IMAGE_PER_PACKET: _ClassVar[RedvoxPacketM.StationInformation.AppSettings.InputSensor]
                LIGHT: _ClassVar[RedvoxPacketM.StationInformation.AppSettings.InputSensor]
                LINEAR_ACCELERATION: _ClassVar[RedvoxPacketM.StationInformation.AppSettings.InputSensor]
                LOCATION: _ClassVar[RedvoxPacketM.StationInformation.AppSettings.InputSensor]
                MAGNETOMETER: _ClassVar[RedvoxPacketM.StationInformation.AppSettings.InputSensor]
                MAGNETOMETER_FAST: _ClassVar[RedvoxPacketM.StationInformation.AppSettings.InputSensor]
                ORIENTATION: _ClassVar[RedvoxPacketM.StationInformation.AppSettings.InputSensor]
                PRESSURE: _ClassVar[RedvoxPacketM.StationInformation.AppSettings.InputSensor]
                PROXIMITY: _ClassVar[RedvoxPacketM.StationInformation.AppSettings.InputSensor]
                RELATIVE_HUMIDITY: _ClassVar[RedvoxPacketM.StationInformation.AppSettings.InputSensor]
                ROTATION_VECTOR: _ClassVar[RedvoxPacketM.StationInformation.AppSettings.InputSensor]
                VELOCITY: _ClassVar[RedvoxPacketM.StationInformation.AppSettings.InputSensor]
            UNKNOWN_SENSOR: RedvoxPacketM.StationInformation.AppSettings.InputSensor
            ACCELEROMETER: RedvoxPacketM.StationInformation.AppSettings.InputSensor
            ACCELEROMETER_FAST: RedvoxPacketM.StationInformation.AppSettings.InputSensor
            AMBIENT_TEMPERATURE: RedvoxPacketM.StationInformation.AppSettings.InputSensor
            AUDIO: RedvoxPacketM.StationInformation.AppSettings.InputSensor
            COMPRESSED_AUDIO: RedvoxPacketM.StationInformation.AppSettings.InputSensor
            GRAVITY: RedvoxPacketM.StationInformation.AppSettings.InputSensor
            GYROSCOPE: RedvoxPacketM.StationInformation.AppSettings.InputSensor
            GYROSCOPE_FAST: RedvoxPacketM.StationInformation.AppSettings.InputSensor
            IMAGE_PER_SECOND: RedvoxPacketM.StationInformation.AppSettings.InputSensor
            IMAGE_PER_PACKET: RedvoxPacketM.StationInformation.AppSettings.InputSensor
            LIGHT: RedvoxPacketM.StationInformation.AppSettings.InputSensor
            LINEAR_ACCELERATION: RedvoxPacketM.StationInformation.AppSettings.InputSensor
            LOCATION: RedvoxPacketM.StationInformation.AppSettings.InputSensor
            MAGNETOMETER: RedvoxPacketM.StationInformation.AppSettings.InputSensor
            MAGNETOMETER_FAST: RedvoxPacketM.StationInformation.AppSettings.InputSensor
            ORIENTATION: RedvoxPacketM.StationInformation.AppSettings.InputSensor
            PRESSURE: RedvoxPacketM.StationInformation.AppSettings.InputSensor
            PROXIMITY: RedvoxPacketM.StationInformation.AppSettings.InputSensor
            RELATIVE_HUMIDITY: RedvoxPacketM.StationInformation.AppSettings.InputSensor
            ROTATION_VECTOR: RedvoxPacketM.StationInformation.AppSettings.InputSensor
            VELOCITY: RedvoxPacketM.StationInformation.AppSettings.InputSensor
            class MetadataEntry(_message.Message):
=======
            class NumericPayloadEntry(_message.Message):
                __slots__ = ["key", "value"]
                KEY_FIELD_NUMBER: _ClassVar[int]
                VALUE_FIELD_NUMBER: _ClassVar[int]
                key: str
                value: float
                def __init__(self, key: _Optional[str] = ..., value: _Optional[float] = ...) -> None: ...
            class StringPayloadEntry(_message.Message):
>>>>>>> 6d2de515
                __slots__ = ["key", "value"]
                KEY_FIELD_NUMBER: _ClassVar[int]
                VALUE_FIELD_NUMBER: _ClassVar[int]
                key: str
                value: str
                def __init__(self, key: _Optional[str] = ..., value: _Optional[str] = ...) -> None: ...
<<<<<<< HEAD
            AUDIO_SAMPLING_RATE_FIELD_NUMBER: _ClassVar[int]
            SAMPLES_PER_WINDOW_FIELD_NUMBER: _ClassVar[int]
            AUDIO_SOURCE_TUNING_FIELD_NUMBER: _ClassVar[int]
            ADDITIONAL_INPUT_SENSORS_FIELD_NUMBER: _ClassVar[int]
            AUTOMATICALLY_RECORD_FIELD_NUMBER: _ClassVar[int]
            LAUNCH_AT_POWER_UP_FIELD_NUMBER: _ClassVar[int]
            STATION_ID_FIELD_NUMBER: _ClassVar[int]
            STATION_DESCRIPTION_FIELD_NUMBER: _ClassVar[int]
            PUSH_TO_SERVER_FIELD_NUMBER: _ClassVar[int]
            PUBLISH_DATA_AS_PRIVATE_FIELD_NUMBER: _ClassVar[int]
            SCRAMBLE_AUDIO_DATA_FIELD_NUMBER: _ClassVar[int]
            PROVIDE_BACKFILL_FIELD_NUMBER: _ClassVar[int]
            REMOVE_SENSOR_DC_OFFSET_FIELD_NUMBER: _ClassVar[int]
            FFT_OVERLAP_FIELD_NUMBER: _ClassVar[int]
            USE_CUSTOM_TIME_SYNC_SERVER_FIELD_NUMBER: _ClassVar[int]
            TIME_SYNC_SERVER_URL_FIELD_NUMBER: _ClassVar[int]
            USE_CUSTOM_DATA_SERVER_FIELD_NUMBER: _ClassVar[int]
            DATA_SERVER_URL_FIELD_NUMBER: _ClassVar[int]
            USE_CUSTOM_AUTH_SERVER_FIELD_NUMBER: _ClassVar[int]
            AUTH_SERVER_URL_FIELD_NUMBER: _ClassVar[int]
            AUTO_DELETE_DATA_FILES_FIELD_NUMBER: _ClassVar[int]
            STORAGE_SPACE_ALLOWANCE_FIELD_NUMBER: _ClassVar[int]
            USE_SD_CARD_FOR_DATA_STORAGE_FIELD_NUMBER: _ClassVar[int]
            USE_LOCATION_SERVICES_FIELD_NUMBER: _ClassVar[int]
            USE_LATITUDE_FIELD_NUMBER: _ClassVar[int]
            USE_LONGITUDE_FIELD_NUMBER: _ClassVar[int]
            USE_ALTITUDE_FIELD_NUMBER: _ClassVar[int]
            METRICS_RATE_FIELD_NUMBER: _ClassVar[int]
            METADATA_FIELD_NUMBER: _ClassVar[int]
            audio_sampling_rate: RedvoxPacketM.StationInformation.AppSettings.AudioSamplingRate
            samples_per_window: float
            audio_source_tuning: RedvoxPacketM.StationInformation.AppSettings.AudioSourceTuning
            additional_input_sensors: _containers.RepeatedScalarFieldContainer[RedvoxPacketM.StationInformation.AppSettings.InputSensor]
            automatically_record: bool
            launch_at_power_up: bool
            station_id: str
            station_description: str
            push_to_server: bool
            publish_data_as_private: bool
            scramble_audio_data: bool
            provide_backfill: bool
            remove_sensor_dc_offset: bool
            fft_overlap: RedvoxPacketM.StationInformation.AppSettings.FftOverlap
            use_custom_time_sync_server: bool
            time_sync_server_url: str
            use_custom_data_server: bool
            data_server_url: str
            use_custom_auth_server: bool
            auth_server_url: str
            auto_delete_data_files: bool
            storage_space_allowance: float
            use_sd_card_for_data_storage: bool
            use_location_services: bool
            use_latitude: float
            use_longitude: float
            use_altitude: float
            metrics_rate: RedvoxPacketM.StationInformation.MetricsRate
            metadata: _containers.ScalarMap[str, str]
            def __init__(self, audio_sampling_rate: _Optional[_Union[RedvoxPacketM.StationInformation.AppSettings.AudioSamplingRate, str]] = ..., samples_per_window: _Optional[float] = ..., audio_source_tuning: _Optional[_Union[RedvoxPacketM.StationInformation.AppSettings.AudioSourceTuning, str]] = ..., additional_input_sensors: _Optional[_Iterable[_Union[RedvoxPacketM.StationInformation.AppSettings.InputSensor, str]]] = ..., automatically_record: bool = ..., launch_at_power_up: bool = ..., station_id: _Optional[str] = ..., station_description: _Optional[str] = ..., push_to_server: bool = ..., publish_data_as_private: bool = ..., scramble_audio_data: bool = ..., provide_backfill: bool = ..., remove_sensor_dc_offset: bool = ..., fft_overlap: _Optional[_Union[RedvoxPacketM.StationInformation.AppSettings.FftOverlap, str]] = ..., use_custom_time_sync_server: bool = ..., time_sync_server_url: _Optional[str] = ..., use_custom_data_server: bool = ..., data_server_url: _Optional[str] = ..., use_custom_auth_server: bool = ..., auth_server_url: _Optional[str] = ..., auto_delete_data_files: bool = ..., storage_space_allowance: _Optional[float] = ..., use_sd_card_for_data_storage: bool = ..., use_location_services: bool = ..., use_latitude: _Optional[float] = ..., use_longitude: _Optional[float] = ..., use_altitude: _Optional[float] = ..., metrics_rate: _Optional[_Union[RedvoxPacketM.StationInformation.MetricsRate, str]] = ..., metadata: _Optional[_Mapping[str, str]] = ...) -> None: ...
        ID_FIELD_NUMBER: _ClassVar[int]
        UUID_FIELD_NUMBER: _ClassVar[int]
        DESCRIPTION_FIELD_NUMBER: _ClassVar[int]
        AUTH_ID_FIELD_NUMBER: _ClassVar[int]
        MAKE_FIELD_NUMBER: _ClassVar[int]
        MODEL_FIELD_NUMBER: _ClassVar[int]
        OS_FIELD_NUMBER: _ClassVar[int]
        OS_VERSION_FIELD_NUMBER: _ClassVar[int]
        APP_VERSION_FIELD_NUMBER: _ClassVar[int]
        IS_PRIVATE_FIELD_NUMBER: _ClassVar[int]
        APP_SETTINGS_FIELD_NUMBER: _ClassVar[int]
        STATION_METRICS_FIELD_NUMBER: _ClassVar[int]
        SERVICE_URLS_FIELD_NUMBER: _ClassVar[int]
        METADATA_FIELD_NUMBER: _ClassVar[int]
        id: str
        uuid: str
        description: str
        auth_id: str
        make: str
        model: str
        os: RedvoxPacketM.StationInformation.OsType
        os_version: str
        app_version: str
        is_private: bool
        app_settings: RedvoxPacketM.StationInformation.AppSettings
        station_metrics: RedvoxPacketM.StationInformation.StationMetrics
        service_urls: RedvoxPacketM.StationInformation.ServiceUrls
        metadata: _containers.ScalarMap[str, str]
        def __init__(self, id: _Optional[str] = ..., uuid: _Optional[str] = ..., description: _Optional[str] = ..., auth_id: _Optional[str] = ..., make: _Optional[str] = ..., model: _Optional[str] = ..., os: _Optional[_Union[RedvoxPacketM.StationInformation.OsType, str]] = ..., os_version: _Optional[str] = ..., app_version: _Optional[str] = ..., is_private: bool = ..., app_settings: _Optional[_Union[RedvoxPacketM.StationInformation.AppSettings, _Mapping]] = ..., station_metrics: _Optional[_Union[RedvoxPacketM.StationInformation.StationMetrics, _Mapping]] = ..., service_urls: _Optional[_Union[RedvoxPacketM.StationInformation.ServiceUrls, _Mapping]] = ..., metadata: _Optional[_Mapping[str, str]] = ...) -> None: ...
    class TimingInformation(_message.Message):
        __slots__ = ["packet_start_os_timestamp", "packet_start_mach_timestamp", "packet_end_os_timestamp", "packet_end_mach_timestamp", "server_acquisition_arrival_timestamp", "app_start_mach_timestamp", "synch_exchanges", "best_latency", "best_offset", "score", "score_method", "unit", "metadata"]
        class TimingScoreMethod(int, metaclass=_enum_type_wrapper.EnumTypeWrapper):
            __slots__ = []
            UNKNOWN: _ClassVar[RedvoxPacketM.TimingInformation.TimingScoreMethod]
        UNKNOWN: RedvoxPacketM.TimingInformation.TimingScoreMethod
=======
            BOOLEAN_PAYLOAD_FIELD_NUMBER: _ClassVar[int]
            BYTE_PAYLOAD_FIELD_NUMBER: _ClassVar[int]
            DESCRIPTION_FIELD_NUMBER: _ClassVar[int]
            METADATA_FIELD_NUMBER: _ClassVar[int]
            NUMERIC_PAYLOAD_FIELD_NUMBER: _ClassVar[int]
            STRING_PAYLOAD_FIELD_NUMBER: _ClassVar[int]
            boolean_payload: _containers.ScalarMap[str, bool]
            byte_payload: _containers.ScalarMap[str, bytes]
            description: str
            metadata: _containers.ScalarMap[str, str]
            numeric_payload: _containers.ScalarMap[str, float]
            string_payload: _containers.ScalarMap[str, str]
            def __init__(self, description: _Optional[str] = ..., string_payload: _Optional[_Mapping[str, str]] = ..., numeric_payload: _Optional[_Mapping[str, float]] = ..., boolean_payload: _Optional[_Mapping[str, bool]] = ..., byte_payload: _Optional[_Mapping[str, bytes]] = ..., metadata: _Optional[_Mapping[str, str]] = ...) -> None: ...
>>>>>>> 6d2de515
        class MetadataEntry(_message.Message):
            __slots__ = ["key", "value"]
            KEY_FIELD_NUMBER: _ClassVar[int]
            VALUE_FIELD_NUMBER: _ClassVar[int]
            key: str
            value: str
            def __init__(self, key: _Optional[str] = ..., value: _Optional[str] = ...) -> None: ...
<<<<<<< HEAD
        class SynchExchange(_message.Message):
            __slots__ = ["a1", "a2", "a3", "b1", "b2", "b3", "unit", "metadata"]
            class MetadataEntry(_message.Message):
                __slots__ = ["key", "value"]
                KEY_FIELD_NUMBER: _ClassVar[int]
                VALUE_FIELD_NUMBER: _ClassVar[int]
                key: str
                value: str
                def __init__(self, key: _Optional[str] = ..., value: _Optional[str] = ...) -> None: ...
            A1_FIELD_NUMBER: _ClassVar[int]
            A2_FIELD_NUMBER: _ClassVar[int]
            A3_FIELD_NUMBER: _ClassVar[int]
            B1_FIELD_NUMBER: _ClassVar[int]
            B2_FIELD_NUMBER: _ClassVar[int]
            B3_FIELD_NUMBER: _ClassVar[int]
            UNIT_FIELD_NUMBER: _ClassVar[int]
            METADATA_FIELD_NUMBER: _ClassVar[int]
            a1: float
            a2: float
            a3: float
            b1: float
            b2: float
            b3: float
            unit: RedvoxPacketM.Unit
            metadata: _containers.ScalarMap[str, str]
            def __init__(self, a1: _Optional[float] = ..., a2: _Optional[float] = ..., a3: _Optional[float] = ..., b1: _Optional[float] = ..., b2: _Optional[float] = ..., b3: _Optional[float] = ..., unit: _Optional[_Union[RedvoxPacketM.Unit, str]] = ..., metadata: _Optional[_Mapping[str, str]] = ...) -> None: ...
        PACKET_START_OS_TIMESTAMP_FIELD_NUMBER: _ClassVar[int]
        PACKET_START_MACH_TIMESTAMP_FIELD_NUMBER: _ClassVar[int]
        PACKET_END_OS_TIMESTAMP_FIELD_NUMBER: _ClassVar[int]
        PACKET_END_MACH_TIMESTAMP_FIELD_NUMBER: _ClassVar[int]
        SERVER_ACQUISITION_ARRIVAL_TIMESTAMP_FIELD_NUMBER: _ClassVar[int]
        APP_START_MACH_TIMESTAMP_FIELD_NUMBER: _ClassVar[int]
        SYNCH_EXCHANGES_FIELD_NUMBER: _ClassVar[int]
        BEST_LATENCY_FIELD_NUMBER: _ClassVar[int]
        BEST_OFFSET_FIELD_NUMBER: _ClassVar[int]
        SCORE_FIELD_NUMBER: _ClassVar[int]
        SCORE_METHOD_FIELD_NUMBER: _ClassVar[int]
        UNIT_FIELD_NUMBER: _ClassVar[int]
        METADATA_FIELD_NUMBER: _ClassVar[int]
        packet_start_os_timestamp: float
        packet_start_mach_timestamp: float
        packet_end_os_timestamp: float
        packet_end_mach_timestamp: float
        server_acquisition_arrival_timestamp: float
        app_start_mach_timestamp: float
        synch_exchanges: _containers.RepeatedCompositeFieldContainer[RedvoxPacketM.TimingInformation.SynchExchange]
        best_latency: float
        best_offset: float
        score: float
        score_method: RedvoxPacketM.TimingInformation.TimingScoreMethod
        unit: RedvoxPacketM.Unit
        metadata: _containers.ScalarMap[str, str]
        def __init__(self, packet_start_os_timestamp: _Optional[float] = ..., packet_start_mach_timestamp: _Optional[float] = ..., packet_end_os_timestamp: _Optional[float] = ..., packet_end_mach_timestamp: _Optional[float] = ..., server_acquisition_arrival_timestamp: _Optional[float] = ..., app_start_mach_timestamp: _Optional[float] = ..., synch_exchanges: _Optional[_Iterable[_Union[RedvoxPacketM.TimingInformation.SynchExchange, _Mapping]]] = ..., best_latency: _Optional[float] = ..., best_offset: _Optional[float] = ..., score: _Optional[float] = ..., score_method: _Optional[_Union[RedvoxPacketM.TimingInformation.TimingScoreMethod, str]] = ..., unit: _Optional[_Union[RedvoxPacketM.Unit, str]] = ..., metadata: _Optional[_Mapping[str, str]] = ...) -> None: ...
    class Sensors(_message.Message):
        __slots__ = ["accelerometer", "ambient_temperature", "audio", "compressed_audio", "gravity", "gyroscope", "image", "light", "linear_acceleration", "location", "magnetometer", "orientation", "pressure", "proximity", "relative_humidity", "rotation_vector", "velocity", "metadata"]
=======
        EVENTS_FIELD_NUMBER: _ClassVar[int]
        METADATA_FIELD_NUMBER: _ClassVar[int]
        NAME_FIELD_NUMBER: _ClassVar[int]
        TIMESTAMPS_FIELD_NUMBER: _ClassVar[int]
        events: _containers.RepeatedCompositeFieldContainer[RedvoxPacketM.EventStream.Event]
        metadata: _containers.ScalarMap[str, str]
        name: str
        timestamps: RedvoxPacketM.TimingPayload
        def __init__(self, name: _Optional[str] = ..., timestamps: _Optional[_Union[RedvoxPacketM.TimingPayload, _Mapping]] = ..., events: _Optional[_Iterable[_Union[RedvoxPacketM.EventStream.Event, _Mapping]]] = ..., metadata: _Optional[_Mapping[str, str]] = ...) -> None: ...
    class MetadataEntry(_message.Message):
        __slots__ = ["key", "value"]
        KEY_FIELD_NUMBER: _ClassVar[int]
        VALUE_FIELD_NUMBER: _ClassVar[int]
        key: str
        value: str
        def __init__(self, key: _Optional[str] = ..., value: _Optional[str] = ...) -> None: ...
    class SamplePayload(_message.Message):
        __slots__ = ["metadata", "unit", "value_statistics", "values"]
>>>>>>> 6d2de515
        class MetadataEntry(_message.Message):
            __slots__ = ["key", "value"]
            KEY_FIELD_NUMBER: _ClassVar[int]
            VALUE_FIELD_NUMBER: _ClassVar[int]
            key: str
            value: str
            def __init__(self, key: _Optional[str] = ..., value: _Optional[str] = ...) -> None: ...
<<<<<<< HEAD
        class Audio(_message.Message):
            __slots__ = ["sensor_description", "first_sample_timestamp", "sample_rate", "bits_of_precision", "is_scrambled", "encoding", "samples", "metadata"]
=======
        METADATA_FIELD_NUMBER: _ClassVar[int]
        UNIT_FIELD_NUMBER: _ClassVar[int]
        VALUES_FIELD_NUMBER: _ClassVar[int]
        VALUE_STATISTICS_FIELD_NUMBER: _ClassVar[int]
        metadata: _containers.ScalarMap[str, str]
        unit: RedvoxPacketM.Unit
        value_statistics: RedvoxPacketM.SummaryStatistics
        values: _containers.RepeatedScalarFieldContainer[float]
        def __init__(self, unit: _Optional[_Union[RedvoxPacketM.Unit, str]] = ..., values: _Optional[_Iterable[float]] = ..., value_statistics: _Optional[_Union[RedvoxPacketM.SummaryStatistics, _Mapping]] = ..., metadata: _Optional[_Mapping[str, str]] = ...) -> None: ...
    class Sensors(_message.Message):
        __slots__ = ["accelerometer", "ambient_temperature", "audio", "compressed_audio", "gravity", "gyroscope", "image", "light", "linear_acceleration", "location", "magnetometer", "metadata", "orientation", "pressure", "proximity", "relative_humidity", "rotation_vector", "velocity"]
        class Audio(_message.Message):
            __slots__ = ["bits_of_precision", "encoding", "first_sample_timestamp", "is_scrambled", "metadata", "sample_rate", "samples", "sensor_description"]
>>>>>>> 6d2de515
            class MetadataEntry(_message.Message):
                __slots__ = ["key", "value"]
                KEY_FIELD_NUMBER: _ClassVar[int]
                VALUE_FIELD_NUMBER: _ClassVar[int]
                key: str
                value: str
                def __init__(self, key: _Optional[str] = ..., value: _Optional[str] = ...) -> None: ...
<<<<<<< HEAD
            SENSOR_DESCRIPTION_FIELD_NUMBER: _ClassVar[int]
            FIRST_SAMPLE_TIMESTAMP_FIELD_NUMBER: _ClassVar[int]
            SAMPLE_RATE_FIELD_NUMBER: _ClassVar[int]
            BITS_OF_PRECISION_FIELD_NUMBER: _ClassVar[int]
            IS_SCRAMBLED_FIELD_NUMBER: _ClassVar[int]
            ENCODING_FIELD_NUMBER: _ClassVar[int]
            SAMPLES_FIELD_NUMBER: _ClassVar[int]
            METADATA_FIELD_NUMBER: _ClassVar[int]
            sensor_description: str
            first_sample_timestamp: float
            sample_rate: float
            bits_of_precision: float
            is_scrambled: bool
            encoding: str
            samples: RedvoxPacketM.SamplePayload
            metadata: _containers.ScalarMap[str, str]
            def __init__(self, sensor_description: _Optional[str] = ..., first_sample_timestamp: _Optional[float] = ..., sample_rate: _Optional[float] = ..., bits_of_precision: _Optional[float] = ..., is_scrambled: bool = ..., encoding: _Optional[str] = ..., samples: _Optional[_Union[RedvoxPacketM.SamplePayload, _Mapping]] = ..., metadata: _Optional[_Mapping[str, str]] = ...) -> None: ...
        class CompressedAudio(_message.Message):
            __slots__ = ["sensor_description", "first_sample_timestamp", "sample_rate", "is_scrambled", "audio_bytes", "audio_codec", "metadata"]
            class AudioCodec(int, metaclass=_enum_type_wrapper.EnumTypeWrapper):
                __slots__ = []
                UNKNOWN: _ClassVar[RedvoxPacketM.Sensors.CompressedAudio.AudioCodec]
                FLAC: _ClassVar[RedvoxPacketM.Sensors.CompressedAudio.AudioCodec]
            UNKNOWN: RedvoxPacketM.Sensors.CompressedAudio.AudioCodec
            FLAC: RedvoxPacketM.Sensors.CompressedAudio.AudioCodec
=======
            BITS_OF_PRECISION_FIELD_NUMBER: _ClassVar[int]
            ENCODING_FIELD_NUMBER: _ClassVar[int]
            FIRST_SAMPLE_TIMESTAMP_FIELD_NUMBER: _ClassVar[int]
            IS_SCRAMBLED_FIELD_NUMBER: _ClassVar[int]
            METADATA_FIELD_NUMBER: _ClassVar[int]
            SAMPLES_FIELD_NUMBER: _ClassVar[int]
            SAMPLE_RATE_FIELD_NUMBER: _ClassVar[int]
            SENSOR_DESCRIPTION_FIELD_NUMBER: _ClassVar[int]
            bits_of_precision: float
            encoding: str
            first_sample_timestamp: float
            is_scrambled: bool
            metadata: _containers.ScalarMap[str, str]
            sample_rate: float
            samples: RedvoxPacketM.SamplePayload
            sensor_description: str
            def __init__(self, sensor_description: _Optional[str] = ..., first_sample_timestamp: _Optional[float] = ..., sample_rate: _Optional[float] = ..., bits_of_precision: _Optional[float] = ..., is_scrambled: bool = ..., encoding: _Optional[str] = ..., samples: _Optional[_Union[RedvoxPacketM.SamplePayload, _Mapping]] = ..., metadata: _Optional[_Mapping[str, str]] = ...) -> None: ...
        class CompressedAudio(_message.Message):
            __slots__ = ["audio_bytes", "audio_codec", "first_sample_timestamp", "is_scrambled", "metadata", "sample_rate", "sensor_description"]
            class AudioCodec(int, metaclass=_enum_type_wrapper.EnumTypeWrapper):
                __slots__ = []
>>>>>>> 6d2de515
            class MetadataEntry(_message.Message):
                __slots__ = ["key", "value"]
                KEY_FIELD_NUMBER: _ClassVar[int]
                VALUE_FIELD_NUMBER: _ClassVar[int]
                key: str
                value: str
                def __init__(self, key: _Optional[str] = ..., value: _Optional[str] = ...) -> None: ...
<<<<<<< HEAD
            SENSOR_DESCRIPTION_FIELD_NUMBER: _ClassVar[int]
            FIRST_SAMPLE_TIMESTAMP_FIELD_NUMBER: _ClassVar[int]
            SAMPLE_RATE_FIELD_NUMBER: _ClassVar[int]
            IS_SCRAMBLED_FIELD_NUMBER: _ClassVar[int]
            AUDIO_BYTES_FIELD_NUMBER: _ClassVar[int]
            AUDIO_CODEC_FIELD_NUMBER: _ClassVar[int]
            METADATA_FIELD_NUMBER: _ClassVar[int]
            sensor_description: str
            first_sample_timestamp: float
            sample_rate: float
            is_scrambled: bool
            audio_bytes: bytes
            audio_codec: RedvoxPacketM.Sensors.CompressedAudio.AudioCodec
            metadata: _containers.ScalarMap[str, str]
            def __init__(self, sensor_description: _Optional[str] = ..., first_sample_timestamp: _Optional[float] = ..., sample_rate: _Optional[float] = ..., is_scrambled: bool = ..., audio_bytes: _Optional[bytes] = ..., audio_codec: _Optional[_Union[RedvoxPacketM.Sensors.CompressedAudio.AudioCodec, str]] = ..., metadata: _Optional[_Mapping[str, str]] = ...) -> None: ...
        class Single(_message.Message):
            __slots__ = ["sensor_description", "timestamps", "samples", "metadata"]
=======
            AUDIO_BYTES_FIELD_NUMBER: _ClassVar[int]
            AUDIO_CODEC_FIELD_NUMBER: _ClassVar[int]
            FIRST_SAMPLE_TIMESTAMP_FIELD_NUMBER: _ClassVar[int]
            FLAC: RedvoxPacketM.Sensors.CompressedAudio.AudioCodec
            IS_SCRAMBLED_FIELD_NUMBER: _ClassVar[int]
            METADATA_FIELD_NUMBER: _ClassVar[int]
            SAMPLE_RATE_FIELD_NUMBER: _ClassVar[int]
            SENSOR_DESCRIPTION_FIELD_NUMBER: _ClassVar[int]
            UNKNOWN: RedvoxPacketM.Sensors.CompressedAudio.AudioCodec
            audio_bytes: bytes
            audio_codec: RedvoxPacketM.Sensors.CompressedAudio.AudioCodec
            first_sample_timestamp: float
            is_scrambled: bool
            metadata: _containers.ScalarMap[str, str]
            sample_rate: float
            sensor_description: str
            def __init__(self, sensor_description: _Optional[str] = ..., first_sample_timestamp: _Optional[float] = ..., sample_rate: _Optional[float] = ..., is_scrambled: bool = ..., audio_bytes: _Optional[bytes] = ..., audio_codec: _Optional[_Union[RedvoxPacketM.Sensors.CompressedAudio.AudioCodec, str]] = ..., metadata: _Optional[_Mapping[str, str]] = ...) -> None: ...
        class Image(_message.Message):
            __slots__ = ["image_codec", "metadata", "samples", "sensor_description", "timestamps"]
            class ImageCodec(int, metaclass=_enum_type_wrapper.EnumTypeWrapper):
                __slots__ = []
>>>>>>> 6d2de515
            class MetadataEntry(_message.Message):
                __slots__ = ["key", "value"]
                KEY_FIELD_NUMBER: _ClassVar[int]
                VALUE_FIELD_NUMBER: _ClassVar[int]
                key: str
                value: str
                def __init__(self, key: _Optional[str] = ..., value: _Optional[str] = ...) -> None: ...
<<<<<<< HEAD
            SENSOR_DESCRIPTION_FIELD_NUMBER: _ClassVar[int]
            TIMESTAMPS_FIELD_NUMBER: _ClassVar[int]
            SAMPLES_FIELD_NUMBER: _ClassVar[int]
            METADATA_FIELD_NUMBER: _ClassVar[int]
            sensor_description: str
            timestamps: RedvoxPacketM.TimingPayload
            samples: RedvoxPacketM.SamplePayload
            metadata: _containers.ScalarMap[str, str]
            def __init__(self, sensor_description: _Optional[str] = ..., timestamps: _Optional[_Union[RedvoxPacketM.TimingPayload, _Mapping]] = ..., samples: _Optional[_Union[RedvoxPacketM.SamplePayload, _Mapping]] = ..., metadata: _Optional[_Mapping[str, str]] = ...) -> None: ...
        class Location(_message.Message):
            __slots__ = ["sensor_description", "timestamps", "timestamps_gps", "latitude_samples", "longitude_samples", "altitude_samples", "speed_samples", "bearing_samples", "horizontal_accuracy_samples", "vertical_accuracy_samples", "speed_accuracy_samples", "bearing_accuracy_samples", "last_best_location", "overall_best_location", "location_permissions_granted", "location_services_requested", "location_services_enabled", "location_providers", "metadata"]
            class LocationProvider(int, metaclass=_enum_type_wrapper.EnumTypeWrapper):
                __slots__ = []
                UNKNOWN: _ClassVar[RedvoxPacketM.Sensors.Location.LocationProvider]
                NONE: _ClassVar[RedvoxPacketM.Sensors.Location.LocationProvider]
                USER: _ClassVar[RedvoxPacketM.Sensors.Location.LocationProvider]
                GPS: _ClassVar[RedvoxPacketM.Sensors.Location.LocationProvider]
                NETWORK: _ClassVar[RedvoxPacketM.Sensors.Location.LocationProvider]
            UNKNOWN: RedvoxPacketM.Sensors.Location.LocationProvider
            NONE: RedvoxPacketM.Sensors.Location.LocationProvider
            USER: RedvoxPacketM.Sensors.Location.LocationProvider
            GPS: RedvoxPacketM.Sensors.Location.LocationProvider
            NETWORK: RedvoxPacketM.Sensors.Location.LocationProvider
            class MetadataEntry(_message.Message):
                __slots__ = ["key", "value"]
                KEY_FIELD_NUMBER: _ClassVar[int]
                VALUE_FIELD_NUMBER: _ClassVar[int]
                key: str
                value: str
                def __init__(self, key: _Optional[str] = ..., value: _Optional[str] = ...) -> None: ...
            class BestLocation(_message.Message):
                __slots__ = ["latitude_longitude_timestamp", "altitude_timestamp", "speed_timestamp", "bearing_timestamp", "latitude_longitude_unit", "altitude_unit", "speed_unit", "bearing_unit", "vertical_accuracy_unit", "horizontal_accuracy_unit", "speed_accuracy_unit", "bearing_accuracy_unit", "latitude", "longitude", "altitude", "speed", "bearing", "vertical_accuracy", "horizontal_accuracy", "speed_accuracy", "bearing_accuracy", "score", "method", "location_provider", "metadata"]
                class LocationScoreMethod(int, metaclass=_enum_type_wrapper.EnumTypeWrapper):
                    __slots__ = []
                    UNKNOWN_METHOD: _ClassVar[RedvoxPacketM.Sensors.Location.BestLocation.LocationScoreMethod]
                UNKNOWN_METHOD: RedvoxPacketM.Sensors.Location.BestLocation.LocationScoreMethod
                class MetadataEntry(_message.Message):
                    __slots__ = ["key", "value"]
                    KEY_FIELD_NUMBER: _ClassVar[int]
                    VALUE_FIELD_NUMBER: _ClassVar[int]
                    key: str
                    value: str
                    def __init__(self, key: _Optional[str] = ..., value: _Optional[str] = ...) -> None: ...
                class BestTimestamp(_message.Message):
                    __slots__ = ["unit", "mach", "gps", "metadata"]
=======
            BMP: RedvoxPacketM.Sensors.Image.ImageCodec
            IMAGE_CODEC_FIELD_NUMBER: _ClassVar[int]
            JPG: RedvoxPacketM.Sensors.Image.ImageCodec
            METADATA_FIELD_NUMBER: _ClassVar[int]
            PNG: RedvoxPacketM.Sensors.Image.ImageCodec
            SAMPLES_FIELD_NUMBER: _ClassVar[int]
            SENSOR_DESCRIPTION_FIELD_NUMBER: _ClassVar[int]
            TIMESTAMPS_FIELD_NUMBER: _ClassVar[int]
            UNKNOWN: RedvoxPacketM.Sensors.Image.ImageCodec
            image_codec: RedvoxPacketM.Sensors.Image.ImageCodec
            metadata: _containers.ScalarMap[str, str]
            samples: _containers.RepeatedScalarFieldContainer[bytes]
            sensor_description: str
            timestamps: RedvoxPacketM.TimingPayload
            def __init__(self, sensor_description: _Optional[str] = ..., timestamps: _Optional[_Union[RedvoxPacketM.TimingPayload, _Mapping]] = ..., samples: _Optional[_Iterable[bytes]] = ..., image_codec: _Optional[_Union[RedvoxPacketM.Sensors.Image.ImageCodec, str]] = ..., metadata: _Optional[_Mapping[str, str]] = ...) -> None: ...
        class Location(_message.Message):
            __slots__ = ["altitude_samples", "bearing_accuracy_samples", "bearing_samples", "horizontal_accuracy_samples", "last_best_location", "latitude_samples", "location_permissions_granted", "location_providers", "location_services_enabled", "location_services_requested", "longitude_samples", "metadata", "overall_best_location", "sensor_description", "speed_accuracy_samples", "speed_samples", "timestamps", "timestamps_gps", "vertical_accuracy_samples"]
            class LocationProvider(int, metaclass=_enum_type_wrapper.EnumTypeWrapper):
                __slots__ = []
            class BestLocation(_message.Message):
                __slots__ = ["altitude", "altitude_timestamp", "altitude_unit", "bearing", "bearing_accuracy", "bearing_accuracy_unit", "bearing_timestamp", "bearing_unit", "horizontal_accuracy", "horizontal_accuracy_unit", "latitude", "latitude_longitude_timestamp", "latitude_longitude_unit", "location_provider", "longitude", "metadata", "method", "score", "speed", "speed_accuracy", "speed_accuracy_unit", "speed_timestamp", "speed_unit", "vertical_accuracy", "vertical_accuracy_unit"]
                class LocationScoreMethod(int, metaclass=_enum_type_wrapper.EnumTypeWrapper):
                    __slots__ = []
                class BestTimestamp(_message.Message):
                    __slots__ = ["gps", "mach", "metadata", "unit"]
>>>>>>> 6d2de515
                    class MetadataEntry(_message.Message):
                        __slots__ = ["key", "value"]
                        KEY_FIELD_NUMBER: _ClassVar[int]
                        VALUE_FIELD_NUMBER: _ClassVar[int]
                        key: str
                        value: str
                        def __init__(self, key: _Optional[str] = ..., value: _Optional[str] = ...) -> None: ...
<<<<<<< HEAD
                    UNIT_FIELD_NUMBER: _ClassVar[int]
                    MACH_FIELD_NUMBER: _ClassVar[int]
                    GPS_FIELD_NUMBER: _ClassVar[int]
                    METADATA_FIELD_NUMBER: _ClassVar[int]
                    unit: RedvoxPacketM.Unit
                    mach: float
                    gps: float
                    metadata: _containers.ScalarMap[str, str]
                    def __init__(self, unit: _Optional[_Union[RedvoxPacketM.Unit, str]] = ..., mach: _Optional[float] = ..., gps: _Optional[float] = ..., metadata: _Optional[_Mapping[str, str]] = ...) -> None: ...
                LATITUDE_LONGITUDE_TIMESTAMP_FIELD_NUMBER: _ClassVar[int]
                ALTITUDE_TIMESTAMP_FIELD_NUMBER: _ClassVar[int]
                SPEED_TIMESTAMP_FIELD_NUMBER: _ClassVar[int]
                BEARING_TIMESTAMP_FIELD_NUMBER: _ClassVar[int]
                LATITUDE_LONGITUDE_UNIT_FIELD_NUMBER: _ClassVar[int]
                ALTITUDE_UNIT_FIELD_NUMBER: _ClassVar[int]
                SPEED_UNIT_FIELD_NUMBER: _ClassVar[int]
                BEARING_UNIT_FIELD_NUMBER: _ClassVar[int]
                VERTICAL_ACCURACY_UNIT_FIELD_NUMBER: _ClassVar[int]
                HORIZONTAL_ACCURACY_UNIT_FIELD_NUMBER: _ClassVar[int]
                SPEED_ACCURACY_UNIT_FIELD_NUMBER: _ClassVar[int]
                BEARING_ACCURACY_UNIT_FIELD_NUMBER: _ClassVar[int]
                LATITUDE_FIELD_NUMBER: _ClassVar[int]
                LONGITUDE_FIELD_NUMBER: _ClassVar[int]
                ALTITUDE_FIELD_NUMBER: _ClassVar[int]
                SPEED_FIELD_NUMBER: _ClassVar[int]
                BEARING_FIELD_NUMBER: _ClassVar[int]
                VERTICAL_ACCURACY_FIELD_NUMBER: _ClassVar[int]
                HORIZONTAL_ACCURACY_FIELD_NUMBER: _ClassVar[int]
                SPEED_ACCURACY_FIELD_NUMBER: _ClassVar[int]
                BEARING_ACCURACY_FIELD_NUMBER: _ClassVar[int]
                SCORE_FIELD_NUMBER: _ClassVar[int]
                METHOD_FIELD_NUMBER: _ClassVar[int]
                LOCATION_PROVIDER_FIELD_NUMBER: _ClassVar[int]
                METADATA_FIELD_NUMBER: _ClassVar[int]
                latitude_longitude_timestamp: RedvoxPacketM.Sensors.Location.BestLocation.BestTimestamp
                altitude_timestamp: RedvoxPacketM.Sensors.Location.BestLocation.BestTimestamp
                speed_timestamp: RedvoxPacketM.Sensors.Location.BestLocation.BestTimestamp
                bearing_timestamp: RedvoxPacketM.Sensors.Location.BestLocation.BestTimestamp
                latitude_longitude_unit: RedvoxPacketM.Unit
                altitude_unit: RedvoxPacketM.Unit
                speed_unit: RedvoxPacketM.Unit
                bearing_unit: RedvoxPacketM.Unit
                vertical_accuracy_unit: RedvoxPacketM.Unit
                horizontal_accuracy_unit: RedvoxPacketM.Unit
                speed_accuracy_unit: RedvoxPacketM.Unit
                bearing_accuracy_unit: RedvoxPacketM.Unit
                latitude: float
                longitude: float
                altitude: float
                speed: float
                bearing: float
                vertical_accuracy: float
                horizontal_accuracy: float
                speed_accuracy: float
                bearing_accuracy: float
                score: float
                method: RedvoxPacketM.Sensors.Location.BestLocation.LocationScoreMethod
                location_provider: RedvoxPacketM.Sensors.Location.LocationProvider
                metadata: _containers.ScalarMap[str, str]
                def __init__(self, latitude_longitude_timestamp: _Optional[_Union[RedvoxPacketM.Sensors.Location.BestLocation.BestTimestamp, _Mapping]] = ..., altitude_timestamp: _Optional[_Union[RedvoxPacketM.Sensors.Location.BestLocation.BestTimestamp, _Mapping]] = ..., speed_timestamp: _Optional[_Union[RedvoxPacketM.Sensors.Location.BestLocation.BestTimestamp, _Mapping]] = ..., bearing_timestamp: _Optional[_Union[RedvoxPacketM.Sensors.Location.BestLocation.BestTimestamp, _Mapping]] = ..., latitude_longitude_unit: _Optional[_Union[RedvoxPacketM.Unit, str]] = ..., altitude_unit: _Optional[_Union[RedvoxPacketM.Unit, str]] = ..., speed_unit: _Optional[_Union[RedvoxPacketM.Unit, str]] = ..., bearing_unit: _Optional[_Union[RedvoxPacketM.Unit, str]] = ..., vertical_accuracy_unit: _Optional[_Union[RedvoxPacketM.Unit, str]] = ..., horizontal_accuracy_unit: _Optional[_Union[RedvoxPacketM.Unit, str]] = ..., speed_accuracy_unit: _Optional[_Union[RedvoxPacketM.Unit, str]] = ..., bearing_accuracy_unit: _Optional[_Union[RedvoxPacketM.Unit, str]] = ..., latitude: _Optional[float] = ..., longitude: _Optional[float] = ..., altitude: _Optional[float] = ..., speed: _Optional[float] = ..., bearing: _Optional[float] = ..., vertical_accuracy: _Optional[float] = ..., horizontal_accuracy: _Optional[float] = ..., speed_accuracy: _Optional[float] = ..., bearing_accuracy: _Optional[float] = ..., score: _Optional[float] = ..., method: _Optional[_Union[RedvoxPacketM.Sensors.Location.BestLocation.LocationScoreMethod, str]] = ..., location_provider: _Optional[_Union[RedvoxPacketM.Sensors.Location.LocationProvider, str]] = ..., metadata: _Optional[_Mapping[str, str]] = ...) -> None: ...
            SENSOR_DESCRIPTION_FIELD_NUMBER: _ClassVar[int]
            TIMESTAMPS_FIELD_NUMBER: _ClassVar[int]
            TIMESTAMPS_GPS_FIELD_NUMBER: _ClassVar[int]
            LATITUDE_SAMPLES_FIELD_NUMBER: _ClassVar[int]
            LONGITUDE_SAMPLES_FIELD_NUMBER: _ClassVar[int]
            ALTITUDE_SAMPLES_FIELD_NUMBER: _ClassVar[int]
            SPEED_SAMPLES_FIELD_NUMBER: _ClassVar[int]
            BEARING_SAMPLES_FIELD_NUMBER: _ClassVar[int]
            HORIZONTAL_ACCURACY_SAMPLES_FIELD_NUMBER: _ClassVar[int]
            VERTICAL_ACCURACY_SAMPLES_FIELD_NUMBER: _ClassVar[int]
            SPEED_ACCURACY_SAMPLES_FIELD_NUMBER: _ClassVar[int]
            BEARING_ACCURACY_SAMPLES_FIELD_NUMBER: _ClassVar[int]
            LAST_BEST_LOCATION_FIELD_NUMBER: _ClassVar[int]
            OVERALL_BEST_LOCATION_FIELD_NUMBER: _ClassVar[int]
            LOCATION_PERMISSIONS_GRANTED_FIELD_NUMBER: _ClassVar[int]
            LOCATION_SERVICES_REQUESTED_FIELD_NUMBER: _ClassVar[int]
            LOCATION_SERVICES_ENABLED_FIELD_NUMBER: _ClassVar[int]
            LOCATION_PROVIDERS_FIELD_NUMBER: _ClassVar[int]
            METADATA_FIELD_NUMBER: _ClassVar[int]
            sensor_description: str
            timestamps: RedvoxPacketM.TimingPayload
            timestamps_gps: RedvoxPacketM.TimingPayload
            latitude_samples: RedvoxPacketM.DoubleSamplePayload
            longitude_samples: RedvoxPacketM.DoubleSamplePayload
            altitude_samples: RedvoxPacketM.SamplePayload
            speed_samples: RedvoxPacketM.SamplePayload
            bearing_samples: RedvoxPacketM.SamplePayload
            horizontal_accuracy_samples: RedvoxPacketM.SamplePayload
            vertical_accuracy_samples: RedvoxPacketM.SamplePayload
            speed_accuracy_samples: RedvoxPacketM.SamplePayload
            bearing_accuracy_samples: RedvoxPacketM.SamplePayload
            last_best_location: RedvoxPacketM.Sensors.Location.BestLocation
            overall_best_location: RedvoxPacketM.Sensors.Location.BestLocation
            location_permissions_granted: bool
            location_services_requested: bool
            location_services_enabled: bool
            location_providers: _containers.RepeatedScalarFieldContainer[RedvoxPacketM.Sensors.Location.LocationProvider]
            metadata: _containers.ScalarMap[str, str]
            def __init__(self, sensor_description: _Optional[str] = ..., timestamps: _Optional[_Union[RedvoxPacketM.TimingPayload, _Mapping]] = ..., timestamps_gps: _Optional[_Union[RedvoxPacketM.TimingPayload, _Mapping]] = ..., latitude_samples: _Optional[_Union[RedvoxPacketM.DoubleSamplePayload, _Mapping]] = ..., longitude_samples: _Optional[_Union[RedvoxPacketM.DoubleSamplePayload, _Mapping]] = ..., altitude_samples: _Optional[_Union[RedvoxPacketM.SamplePayload, _Mapping]] = ..., speed_samples: _Optional[_Union[RedvoxPacketM.SamplePayload, _Mapping]] = ..., bearing_samples: _Optional[_Union[RedvoxPacketM.SamplePayload, _Mapping]] = ..., horizontal_accuracy_samples: _Optional[_Union[RedvoxPacketM.SamplePayload, _Mapping]] = ..., vertical_accuracy_samples: _Optional[_Union[RedvoxPacketM.SamplePayload, _Mapping]] = ..., speed_accuracy_samples: _Optional[_Union[RedvoxPacketM.SamplePayload, _Mapping]] = ..., bearing_accuracy_samples: _Optional[_Union[RedvoxPacketM.SamplePayload, _Mapping]] = ..., last_best_location: _Optional[_Union[RedvoxPacketM.Sensors.Location.BestLocation, _Mapping]] = ..., overall_best_location: _Optional[_Union[RedvoxPacketM.Sensors.Location.BestLocation, _Mapping]] = ..., location_permissions_granted: bool = ..., location_services_requested: bool = ..., location_services_enabled: bool = ..., location_providers: _Optional[_Iterable[_Union[RedvoxPacketM.Sensors.Location.LocationProvider, str]]] = ..., metadata: _Optional[_Mapping[str, str]] = ...) -> None: ...
        class Xyz(_message.Message):
            __slots__ = ["sensor_description", "timestamps", "x_samples", "y_samples", "z_samples", "metadata"]
=======
                    GPS_FIELD_NUMBER: _ClassVar[int]
                    MACH_FIELD_NUMBER: _ClassVar[int]
                    METADATA_FIELD_NUMBER: _ClassVar[int]
                    UNIT_FIELD_NUMBER: _ClassVar[int]
                    gps: float
                    mach: float
                    metadata: _containers.ScalarMap[str, str]
                    unit: RedvoxPacketM.Unit
                    def __init__(self, unit: _Optional[_Union[RedvoxPacketM.Unit, str]] = ..., mach: _Optional[float] = ..., gps: _Optional[float] = ..., metadata: _Optional[_Mapping[str, str]] = ...) -> None: ...
                class MetadataEntry(_message.Message):
                    __slots__ = ["key", "value"]
                    KEY_FIELD_NUMBER: _ClassVar[int]
                    VALUE_FIELD_NUMBER: _ClassVar[int]
                    key: str
                    value: str
                    def __init__(self, key: _Optional[str] = ..., value: _Optional[str] = ...) -> None: ...
                ALTITUDE_FIELD_NUMBER: _ClassVar[int]
                ALTITUDE_TIMESTAMP_FIELD_NUMBER: _ClassVar[int]
                ALTITUDE_UNIT_FIELD_NUMBER: _ClassVar[int]
                BEARING_ACCURACY_FIELD_NUMBER: _ClassVar[int]
                BEARING_ACCURACY_UNIT_FIELD_NUMBER: _ClassVar[int]
                BEARING_FIELD_NUMBER: _ClassVar[int]
                BEARING_TIMESTAMP_FIELD_NUMBER: _ClassVar[int]
                BEARING_UNIT_FIELD_NUMBER: _ClassVar[int]
                HORIZONTAL_ACCURACY_FIELD_NUMBER: _ClassVar[int]
                HORIZONTAL_ACCURACY_UNIT_FIELD_NUMBER: _ClassVar[int]
                LATITUDE_FIELD_NUMBER: _ClassVar[int]
                LATITUDE_LONGITUDE_TIMESTAMP_FIELD_NUMBER: _ClassVar[int]
                LATITUDE_LONGITUDE_UNIT_FIELD_NUMBER: _ClassVar[int]
                LOCATION_PROVIDER_FIELD_NUMBER: _ClassVar[int]
                LONGITUDE_FIELD_NUMBER: _ClassVar[int]
                METADATA_FIELD_NUMBER: _ClassVar[int]
                METHOD_FIELD_NUMBER: _ClassVar[int]
                SCORE_FIELD_NUMBER: _ClassVar[int]
                SPEED_ACCURACY_FIELD_NUMBER: _ClassVar[int]
                SPEED_ACCURACY_UNIT_FIELD_NUMBER: _ClassVar[int]
                SPEED_FIELD_NUMBER: _ClassVar[int]
                SPEED_TIMESTAMP_FIELD_NUMBER: _ClassVar[int]
                SPEED_UNIT_FIELD_NUMBER: _ClassVar[int]
                UNKNOWN_METHOD: RedvoxPacketM.Sensors.Location.BestLocation.LocationScoreMethod
                VERTICAL_ACCURACY_FIELD_NUMBER: _ClassVar[int]
                VERTICAL_ACCURACY_UNIT_FIELD_NUMBER: _ClassVar[int]
                altitude: float
                altitude_timestamp: RedvoxPacketM.Sensors.Location.BestLocation.BestTimestamp
                altitude_unit: RedvoxPacketM.Unit
                bearing: float
                bearing_accuracy: float
                bearing_accuracy_unit: RedvoxPacketM.Unit
                bearing_timestamp: RedvoxPacketM.Sensors.Location.BestLocation.BestTimestamp
                bearing_unit: RedvoxPacketM.Unit
                horizontal_accuracy: float
                horizontal_accuracy_unit: RedvoxPacketM.Unit
                latitude: float
                latitude_longitude_timestamp: RedvoxPacketM.Sensors.Location.BestLocation.BestTimestamp
                latitude_longitude_unit: RedvoxPacketM.Unit
                location_provider: RedvoxPacketM.Sensors.Location.LocationProvider
                longitude: float
                metadata: _containers.ScalarMap[str, str]
                method: RedvoxPacketM.Sensors.Location.BestLocation.LocationScoreMethod
                score: float
                speed: float
                speed_accuracy: float
                speed_accuracy_unit: RedvoxPacketM.Unit
                speed_timestamp: RedvoxPacketM.Sensors.Location.BestLocation.BestTimestamp
                speed_unit: RedvoxPacketM.Unit
                vertical_accuracy: float
                vertical_accuracy_unit: RedvoxPacketM.Unit
                def __init__(self, latitude_longitude_timestamp: _Optional[_Union[RedvoxPacketM.Sensors.Location.BestLocation.BestTimestamp, _Mapping]] = ..., altitude_timestamp: _Optional[_Union[RedvoxPacketM.Sensors.Location.BestLocation.BestTimestamp, _Mapping]] = ..., speed_timestamp: _Optional[_Union[RedvoxPacketM.Sensors.Location.BestLocation.BestTimestamp, _Mapping]] = ..., bearing_timestamp: _Optional[_Union[RedvoxPacketM.Sensors.Location.BestLocation.BestTimestamp, _Mapping]] = ..., latitude_longitude_unit: _Optional[_Union[RedvoxPacketM.Unit, str]] = ..., altitude_unit: _Optional[_Union[RedvoxPacketM.Unit, str]] = ..., speed_unit: _Optional[_Union[RedvoxPacketM.Unit, str]] = ..., bearing_unit: _Optional[_Union[RedvoxPacketM.Unit, str]] = ..., vertical_accuracy_unit: _Optional[_Union[RedvoxPacketM.Unit, str]] = ..., horizontal_accuracy_unit: _Optional[_Union[RedvoxPacketM.Unit, str]] = ..., speed_accuracy_unit: _Optional[_Union[RedvoxPacketM.Unit, str]] = ..., bearing_accuracy_unit: _Optional[_Union[RedvoxPacketM.Unit, str]] = ..., latitude: _Optional[float] = ..., longitude: _Optional[float] = ..., altitude: _Optional[float] = ..., speed: _Optional[float] = ..., bearing: _Optional[float] = ..., vertical_accuracy: _Optional[float] = ..., horizontal_accuracy: _Optional[float] = ..., speed_accuracy: _Optional[float] = ..., bearing_accuracy: _Optional[float] = ..., score: _Optional[float] = ..., method: _Optional[_Union[RedvoxPacketM.Sensors.Location.BestLocation.LocationScoreMethod, str]] = ..., location_provider: _Optional[_Union[RedvoxPacketM.Sensors.Location.LocationProvider, str]] = ..., metadata: _Optional[_Mapping[str, str]] = ...) -> None: ...
            class MetadataEntry(_message.Message):
                __slots__ = ["key", "value"]
                KEY_FIELD_NUMBER: _ClassVar[int]
                VALUE_FIELD_NUMBER: _ClassVar[int]
                key: str
                value: str
                def __init__(self, key: _Optional[str] = ..., value: _Optional[str] = ...) -> None: ...
            ALTITUDE_SAMPLES_FIELD_NUMBER: _ClassVar[int]
            BEARING_ACCURACY_SAMPLES_FIELD_NUMBER: _ClassVar[int]
            BEARING_SAMPLES_FIELD_NUMBER: _ClassVar[int]
            GPS: RedvoxPacketM.Sensors.Location.LocationProvider
            HORIZONTAL_ACCURACY_SAMPLES_FIELD_NUMBER: _ClassVar[int]
            LAST_BEST_LOCATION_FIELD_NUMBER: _ClassVar[int]
            LATITUDE_SAMPLES_FIELD_NUMBER: _ClassVar[int]
            LOCATION_PERMISSIONS_GRANTED_FIELD_NUMBER: _ClassVar[int]
            LOCATION_PROVIDERS_FIELD_NUMBER: _ClassVar[int]
            LOCATION_SERVICES_ENABLED_FIELD_NUMBER: _ClassVar[int]
            LOCATION_SERVICES_REQUESTED_FIELD_NUMBER: _ClassVar[int]
            LONGITUDE_SAMPLES_FIELD_NUMBER: _ClassVar[int]
            METADATA_FIELD_NUMBER: _ClassVar[int]
            NETWORK: RedvoxPacketM.Sensors.Location.LocationProvider
            NONE: RedvoxPacketM.Sensors.Location.LocationProvider
            OVERALL_BEST_LOCATION_FIELD_NUMBER: _ClassVar[int]
            SENSOR_DESCRIPTION_FIELD_NUMBER: _ClassVar[int]
            SPEED_ACCURACY_SAMPLES_FIELD_NUMBER: _ClassVar[int]
            SPEED_SAMPLES_FIELD_NUMBER: _ClassVar[int]
            TIMESTAMPS_FIELD_NUMBER: _ClassVar[int]
            TIMESTAMPS_GPS_FIELD_NUMBER: _ClassVar[int]
            UNKNOWN: RedvoxPacketM.Sensors.Location.LocationProvider
            USER: RedvoxPacketM.Sensors.Location.LocationProvider
            VERTICAL_ACCURACY_SAMPLES_FIELD_NUMBER: _ClassVar[int]
            altitude_samples: RedvoxPacketM.SamplePayload
            bearing_accuracy_samples: RedvoxPacketM.SamplePayload
            bearing_samples: RedvoxPacketM.SamplePayload
            horizontal_accuracy_samples: RedvoxPacketM.SamplePayload
            last_best_location: RedvoxPacketM.Sensors.Location.BestLocation
            latitude_samples: RedvoxPacketM.DoubleSamplePayload
            location_permissions_granted: bool
            location_providers: _containers.RepeatedScalarFieldContainer[RedvoxPacketM.Sensors.Location.LocationProvider]
            location_services_enabled: bool
            location_services_requested: bool
            longitude_samples: RedvoxPacketM.DoubleSamplePayload
            metadata: _containers.ScalarMap[str, str]
            overall_best_location: RedvoxPacketM.Sensors.Location.BestLocation
            sensor_description: str
            speed_accuracy_samples: RedvoxPacketM.SamplePayload
            speed_samples: RedvoxPacketM.SamplePayload
            timestamps: RedvoxPacketM.TimingPayload
            timestamps_gps: RedvoxPacketM.TimingPayload
            vertical_accuracy_samples: RedvoxPacketM.SamplePayload
            def __init__(self, sensor_description: _Optional[str] = ..., timestamps: _Optional[_Union[RedvoxPacketM.TimingPayload, _Mapping]] = ..., timestamps_gps: _Optional[_Union[RedvoxPacketM.TimingPayload, _Mapping]] = ..., latitude_samples: _Optional[_Union[RedvoxPacketM.DoubleSamplePayload, _Mapping]] = ..., longitude_samples: _Optional[_Union[RedvoxPacketM.DoubleSamplePayload, _Mapping]] = ..., altitude_samples: _Optional[_Union[RedvoxPacketM.SamplePayload, _Mapping]] = ..., speed_samples: _Optional[_Union[RedvoxPacketM.SamplePayload, _Mapping]] = ..., bearing_samples: _Optional[_Union[RedvoxPacketM.SamplePayload, _Mapping]] = ..., horizontal_accuracy_samples: _Optional[_Union[RedvoxPacketM.SamplePayload, _Mapping]] = ..., vertical_accuracy_samples: _Optional[_Union[RedvoxPacketM.SamplePayload, _Mapping]] = ..., speed_accuracy_samples: _Optional[_Union[RedvoxPacketM.SamplePayload, _Mapping]] = ..., bearing_accuracy_samples: _Optional[_Union[RedvoxPacketM.SamplePayload, _Mapping]] = ..., last_best_location: _Optional[_Union[RedvoxPacketM.Sensors.Location.BestLocation, _Mapping]] = ..., overall_best_location: _Optional[_Union[RedvoxPacketM.Sensors.Location.BestLocation, _Mapping]] = ..., location_permissions_granted: bool = ..., location_services_requested: bool = ..., location_services_enabled: bool = ..., location_providers: _Optional[_Iterable[_Union[RedvoxPacketM.Sensors.Location.LocationProvider, str]]] = ..., metadata: _Optional[_Mapping[str, str]] = ...) -> None: ...
        class MetadataEntry(_message.Message):
            __slots__ = ["key", "value"]
            KEY_FIELD_NUMBER: _ClassVar[int]
            VALUE_FIELD_NUMBER: _ClassVar[int]
            key: str
            value: str
            def __init__(self, key: _Optional[str] = ..., value: _Optional[str] = ...) -> None: ...
        class Single(_message.Message):
            __slots__ = ["metadata", "samples", "sensor_description", "timestamps"]
>>>>>>> 6d2de515
            class MetadataEntry(_message.Message):
                __slots__ = ["key", "value"]
                KEY_FIELD_NUMBER: _ClassVar[int]
                VALUE_FIELD_NUMBER: _ClassVar[int]
                key: str
                value: str
                def __init__(self, key: _Optional[str] = ..., value: _Optional[str] = ...) -> None: ...
<<<<<<< HEAD
            SENSOR_DESCRIPTION_FIELD_NUMBER: _ClassVar[int]
            TIMESTAMPS_FIELD_NUMBER: _ClassVar[int]
            X_SAMPLES_FIELD_NUMBER: _ClassVar[int]
            Y_SAMPLES_FIELD_NUMBER: _ClassVar[int]
            Z_SAMPLES_FIELD_NUMBER: _ClassVar[int]
            METADATA_FIELD_NUMBER: _ClassVar[int]
            sensor_description: str
            timestamps: RedvoxPacketM.TimingPayload
            x_samples: RedvoxPacketM.SamplePayload
            y_samples: RedvoxPacketM.SamplePayload
            z_samples: RedvoxPacketM.SamplePayload
            metadata: _containers.ScalarMap[str, str]
            def __init__(self, sensor_description: _Optional[str] = ..., timestamps: _Optional[_Union[RedvoxPacketM.TimingPayload, _Mapping]] = ..., x_samples: _Optional[_Union[RedvoxPacketM.SamplePayload, _Mapping]] = ..., y_samples: _Optional[_Union[RedvoxPacketM.SamplePayload, _Mapping]] = ..., z_samples: _Optional[_Union[RedvoxPacketM.SamplePayload, _Mapping]] = ..., metadata: _Optional[_Mapping[str, str]] = ...) -> None: ...
        class Image(_message.Message):
            __slots__ = ["sensor_description", "timestamps", "samples", "image_codec", "metadata"]
            class ImageCodec(int, metaclass=_enum_type_wrapper.EnumTypeWrapper):
                __slots__ = []
                UNKNOWN: _ClassVar[RedvoxPacketM.Sensors.Image.ImageCodec]
                PNG: _ClassVar[RedvoxPacketM.Sensors.Image.ImageCodec]
                JPG: _ClassVar[RedvoxPacketM.Sensors.Image.ImageCodec]
                BMP: _ClassVar[RedvoxPacketM.Sensors.Image.ImageCodec]
            UNKNOWN: RedvoxPacketM.Sensors.Image.ImageCodec
            PNG: RedvoxPacketM.Sensors.Image.ImageCodec
            JPG: RedvoxPacketM.Sensors.Image.ImageCodec
            BMP: RedvoxPacketM.Sensors.Image.ImageCodec
=======
            METADATA_FIELD_NUMBER: _ClassVar[int]
            SAMPLES_FIELD_NUMBER: _ClassVar[int]
            SENSOR_DESCRIPTION_FIELD_NUMBER: _ClassVar[int]
            TIMESTAMPS_FIELD_NUMBER: _ClassVar[int]
            metadata: _containers.ScalarMap[str, str]
            samples: RedvoxPacketM.SamplePayload
            sensor_description: str
            timestamps: RedvoxPacketM.TimingPayload
            def __init__(self, sensor_description: _Optional[str] = ..., timestamps: _Optional[_Union[RedvoxPacketM.TimingPayload, _Mapping]] = ..., samples: _Optional[_Union[RedvoxPacketM.SamplePayload, _Mapping]] = ..., metadata: _Optional[_Mapping[str, str]] = ...) -> None: ...
        class Xyz(_message.Message):
            __slots__ = ["metadata", "sensor_description", "timestamps", "x_samples", "y_samples", "z_samples"]
>>>>>>> 6d2de515
            class MetadataEntry(_message.Message):
                __slots__ = ["key", "value"]
                KEY_FIELD_NUMBER: _ClassVar[int]
                VALUE_FIELD_NUMBER: _ClassVar[int]
                key: str
                value: str
                def __init__(self, key: _Optional[str] = ..., value: _Optional[str] = ...) -> None: ...
<<<<<<< HEAD
            SENSOR_DESCRIPTION_FIELD_NUMBER: _ClassVar[int]
            TIMESTAMPS_FIELD_NUMBER: _ClassVar[int]
            SAMPLES_FIELD_NUMBER: _ClassVar[int]
            IMAGE_CODEC_FIELD_NUMBER: _ClassVar[int]
            METADATA_FIELD_NUMBER: _ClassVar[int]
            sensor_description: str
            timestamps: RedvoxPacketM.TimingPayload
            samples: _containers.RepeatedScalarFieldContainer[bytes]
            image_codec: RedvoxPacketM.Sensors.Image.ImageCodec
            metadata: _containers.ScalarMap[str, str]
            def __init__(self, sensor_description: _Optional[str] = ..., timestamps: _Optional[_Union[RedvoxPacketM.TimingPayload, _Mapping]] = ..., samples: _Optional[_Iterable[bytes]] = ..., image_codec: _Optional[_Union[RedvoxPacketM.Sensors.Image.ImageCodec, str]] = ..., metadata: _Optional[_Mapping[str, str]] = ...) -> None: ...
=======
            METADATA_FIELD_NUMBER: _ClassVar[int]
            SENSOR_DESCRIPTION_FIELD_NUMBER: _ClassVar[int]
            TIMESTAMPS_FIELD_NUMBER: _ClassVar[int]
            X_SAMPLES_FIELD_NUMBER: _ClassVar[int]
            Y_SAMPLES_FIELD_NUMBER: _ClassVar[int]
            Z_SAMPLES_FIELD_NUMBER: _ClassVar[int]
            metadata: _containers.ScalarMap[str, str]
            sensor_description: str
            timestamps: RedvoxPacketM.TimingPayload
            x_samples: RedvoxPacketM.SamplePayload
            y_samples: RedvoxPacketM.SamplePayload
            z_samples: RedvoxPacketM.SamplePayload
            def __init__(self, sensor_description: _Optional[str] = ..., timestamps: _Optional[_Union[RedvoxPacketM.TimingPayload, _Mapping]] = ..., x_samples: _Optional[_Union[RedvoxPacketM.SamplePayload, _Mapping]] = ..., y_samples: _Optional[_Union[RedvoxPacketM.SamplePayload, _Mapping]] = ..., z_samples: _Optional[_Union[RedvoxPacketM.SamplePayload, _Mapping]] = ..., metadata: _Optional[_Mapping[str, str]] = ...) -> None: ...
>>>>>>> 6d2de515
        ACCELEROMETER_FIELD_NUMBER: _ClassVar[int]
        AMBIENT_TEMPERATURE_FIELD_NUMBER: _ClassVar[int]
        AUDIO_FIELD_NUMBER: _ClassVar[int]
        COMPRESSED_AUDIO_FIELD_NUMBER: _ClassVar[int]
        GRAVITY_FIELD_NUMBER: _ClassVar[int]
        GYROSCOPE_FIELD_NUMBER: _ClassVar[int]
        IMAGE_FIELD_NUMBER: _ClassVar[int]
        LIGHT_FIELD_NUMBER: _ClassVar[int]
        LINEAR_ACCELERATION_FIELD_NUMBER: _ClassVar[int]
        LOCATION_FIELD_NUMBER: _ClassVar[int]
        MAGNETOMETER_FIELD_NUMBER: _ClassVar[int]
<<<<<<< HEAD
=======
        METADATA_FIELD_NUMBER: _ClassVar[int]
>>>>>>> 6d2de515
        ORIENTATION_FIELD_NUMBER: _ClassVar[int]
        PRESSURE_FIELD_NUMBER: _ClassVar[int]
        PROXIMITY_FIELD_NUMBER: _ClassVar[int]
        RELATIVE_HUMIDITY_FIELD_NUMBER: _ClassVar[int]
        ROTATION_VECTOR_FIELD_NUMBER: _ClassVar[int]
        VELOCITY_FIELD_NUMBER: _ClassVar[int]
<<<<<<< HEAD
        METADATA_FIELD_NUMBER: _ClassVar[int]
=======
>>>>>>> 6d2de515
        accelerometer: RedvoxPacketM.Sensors.Xyz
        ambient_temperature: RedvoxPacketM.Sensors.Single
        audio: RedvoxPacketM.Sensors.Audio
        compressed_audio: RedvoxPacketM.Sensors.CompressedAudio
        gravity: RedvoxPacketM.Sensors.Xyz
        gyroscope: RedvoxPacketM.Sensors.Xyz
        image: RedvoxPacketM.Sensors.Image
        light: RedvoxPacketM.Sensors.Single
        linear_acceleration: RedvoxPacketM.Sensors.Xyz
        location: RedvoxPacketM.Sensors.Location
        magnetometer: RedvoxPacketM.Sensors.Xyz
<<<<<<< HEAD
=======
        metadata: _containers.ScalarMap[str, str]
>>>>>>> 6d2de515
        orientation: RedvoxPacketM.Sensors.Xyz
        pressure: RedvoxPacketM.Sensors.Single
        proximity: RedvoxPacketM.Sensors.Single
        relative_humidity: RedvoxPacketM.Sensors.Single
        rotation_vector: RedvoxPacketM.Sensors.Xyz
        velocity: RedvoxPacketM.Sensors.Xyz
<<<<<<< HEAD
        metadata: _containers.ScalarMap[str, str]
        def __init__(self, accelerometer: _Optional[_Union[RedvoxPacketM.Sensors.Xyz, _Mapping]] = ..., ambient_temperature: _Optional[_Union[RedvoxPacketM.Sensors.Single, _Mapping]] = ..., audio: _Optional[_Union[RedvoxPacketM.Sensors.Audio, _Mapping]] = ..., compressed_audio: _Optional[_Union[RedvoxPacketM.Sensors.CompressedAudio, _Mapping]] = ..., gravity: _Optional[_Union[RedvoxPacketM.Sensors.Xyz, _Mapping]] = ..., gyroscope: _Optional[_Union[RedvoxPacketM.Sensors.Xyz, _Mapping]] = ..., image: _Optional[_Union[RedvoxPacketM.Sensors.Image, _Mapping]] = ..., light: _Optional[_Union[RedvoxPacketM.Sensors.Single, _Mapping]] = ..., linear_acceleration: _Optional[_Union[RedvoxPacketM.Sensors.Xyz, _Mapping]] = ..., location: _Optional[_Union[RedvoxPacketM.Sensors.Location, _Mapping]] = ..., magnetometer: _Optional[_Union[RedvoxPacketM.Sensors.Xyz, _Mapping]] = ..., orientation: _Optional[_Union[RedvoxPacketM.Sensors.Xyz, _Mapping]] = ..., pressure: _Optional[_Union[RedvoxPacketM.Sensors.Single, _Mapping]] = ..., proximity: _Optional[_Union[RedvoxPacketM.Sensors.Single, _Mapping]] = ..., relative_humidity: _Optional[_Union[RedvoxPacketM.Sensors.Single, _Mapping]] = ..., rotation_vector: _Optional[_Union[RedvoxPacketM.Sensors.Xyz, _Mapping]] = ..., velocity: _Optional[_Union[RedvoxPacketM.Sensors.Xyz, _Mapping]] = ..., metadata: _Optional[_Mapping[str, str]] = ...) -> None: ...
    class EventStream(_message.Message):
        __slots__ = ["name", "timestamps", "events", "metadata"]
=======
        def __init__(self, accelerometer: _Optional[_Union[RedvoxPacketM.Sensors.Xyz, _Mapping]] = ..., ambient_temperature: _Optional[_Union[RedvoxPacketM.Sensors.Single, _Mapping]] = ..., audio: _Optional[_Union[RedvoxPacketM.Sensors.Audio, _Mapping]] = ..., compressed_audio: _Optional[_Union[RedvoxPacketM.Sensors.CompressedAudio, _Mapping]] = ..., gravity: _Optional[_Union[RedvoxPacketM.Sensors.Xyz, _Mapping]] = ..., gyroscope: _Optional[_Union[RedvoxPacketM.Sensors.Xyz, _Mapping]] = ..., image: _Optional[_Union[RedvoxPacketM.Sensors.Image, _Mapping]] = ..., light: _Optional[_Union[RedvoxPacketM.Sensors.Single, _Mapping]] = ..., linear_acceleration: _Optional[_Union[RedvoxPacketM.Sensors.Xyz, _Mapping]] = ..., location: _Optional[_Union[RedvoxPacketM.Sensors.Location, _Mapping]] = ..., magnetometer: _Optional[_Union[RedvoxPacketM.Sensors.Xyz, _Mapping]] = ..., orientation: _Optional[_Union[RedvoxPacketM.Sensors.Xyz, _Mapping]] = ..., pressure: _Optional[_Union[RedvoxPacketM.Sensors.Single, _Mapping]] = ..., proximity: _Optional[_Union[RedvoxPacketM.Sensors.Single, _Mapping]] = ..., relative_humidity: _Optional[_Union[RedvoxPacketM.Sensors.Single, _Mapping]] = ..., rotation_vector: _Optional[_Union[RedvoxPacketM.Sensors.Xyz, _Mapping]] = ..., velocity: _Optional[_Union[RedvoxPacketM.Sensors.Xyz, _Mapping]] = ..., metadata: _Optional[_Mapping[str, str]] = ...) -> None: ...
    class StationInformation(_message.Message):
        __slots__ = ["app_settings", "app_version", "auth_id", "description", "id", "is_private", "make", "metadata", "model", "os", "os_version", "service_urls", "station_metrics", "uuid"]
        class MetricsRate(int, metaclass=_enum_type_wrapper.EnumTypeWrapper):
            __slots__ = []
        class OsType(int, metaclass=_enum_type_wrapper.EnumTypeWrapper):
            __slots__ = []
        class AppSettings(_message.Message):
            __slots__ = ["additional_input_sensors", "audio_sampling_rate", "audio_source_tuning", "auth_server_url", "auto_delete_data_files", "automatically_record", "data_server_url", "fft_overlap", "launch_at_power_up", "metadata", "metrics_rate", "provide_backfill", "publish_data_as_private", "push_to_server", "remove_sensor_dc_offset", "samples_per_window", "scramble_audio_data", "station_description", "station_id", "storage_space_allowance", "time_sync_server_url", "use_altitude", "use_custom_auth_server", "use_custom_data_server", "use_custom_time_sync_server", "use_latitude", "use_location_services", "use_longitude", "use_sd_card_for_data_storage"]
            class AudioSamplingRate(int, metaclass=_enum_type_wrapper.EnumTypeWrapper):
                __slots__ = []
            class AudioSourceTuning(int, metaclass=_enum_type_wrapper.EnumTypeWrapper):
                __slots__ = []
            class FftOverlap(int, metaclass=_enum_type_wrapper.EnumTypeWrapper):
                __slots__ = []
            class InputSensor(int, metaclass=_enum_type_wrapper.EnumTypeWrapper):
                __slots__ = []
            class MetadataEntry(_message.Message):
                __slots__ = ["key", "value"]
                KEY_FIELD_NUMBER: _ClassVar[int]
                VALUE_FIELD_NUMBER: _ClassVar[int]
                key: str
                value: str
                def __init__(self, key: _Optional[str] = ..., value: _Optional[str] = ...) -> None: ...
            ACCELEROMETER: RedvoxPacketM.StationInformation.AppSettings.InputSensor
            ACCELEROMETER_FAST: RedvoxPacketM.StationInformation.AppSettings.InputSensor
            ADDITIONAL_INPUT_SENSORS_FIELD_NUMBER: _ClassVar[int]
            AMBIENT_TEMPERATURE: RedvoxPacketM.StationInformation.AppSettings.InputSensor
            AUDIO: RedvoxPacketM.StationInformation.AppSettings.InputSensor
            AUDIO_SAMPLING_RATE_FIELD_NUMBER: _ClassVar[int]
            AUDIO_SOURCE_TUNING_FIELD_NUMBER: _ClassVar[int]
            AUDIO_TUNING: RedvoxPacketM.StationInformation.AppSettings.AudioSourceTuning
            AUTH_SERVER_URL_FIELD_NUMBER: _ClassVar[int]
            AUTOMATICALLY_RECORD_FIELD_NUMBER: _ClassVar[int]
            AUTO_DELETE_DATA_FILES_FIELD_NUMBER: _ClassVar[int]
            COMPRESSED_AUDIO: RedvoxPacketM.StationInformation.AppSettings.InputSensor
            DATA_SERVER_URL_FIELD_NUMBER: _ClassVar[int]
            FFT_OVERLAP_FIELD_NUMBER: _ClassVar[int]
            GRAVITY: RedvoxPacketM.StationInformation.AppSettings.InputSensor
            GYROSCOPE: RedvoxPacketM.StationInformation.AppSettings.InputSensor
            GYROSCOPE_FAST: RedvoxPacketM.StationInformation.AppSettings.InputSensor
            HZ_16000: RedvoxPacketM.StationInformation.AppSettings.AudioSamplingRate
            HZ_48000: RedvoxPacketM.StationInformation.AppSettings.AudioSamplingRate
            HZ_80: RedvoxPacketM.StationInformation.AppSettings.AudioSamplingRate
            HZ_800: RedvoxPacketM.StationInformation.AppSettings.AudioSamplingRate
            HZ_8000: RedvoxPacketM.StationInformation.AppSettings.AudioSamplingRate
            IMAGE_PER_PACKET: RedvoxPacketM.StationInformation.AppSettings.InputSensor
            IMAGE_PER_SECOND: RedvoxPacketM.StationInformation.AppSettings.InputSensor
            INFRASOUND_TUNING: RedvoxPacketM.StationInformation.AppSettings.AudioSourceTuning
            LAUNCH_AT_POWER_UP_FIELD_NUMBER: _ClassVar[int]
            LIGHT: RedvoxPacketM.StationInformation.AppSettings.InputSensor
            LINEAR_ACCELERATION: RedvoxPacketM.StationInformation.AppSettings.InputSensor
            LOCATION: RedvoxPacketM.StationInformation.AppSettings.InputSensor
            LOW_AUDIO_TUNING: RedvoxPacketM.StationInformation.AppSettings.AudioSourceTuning
            MAGNETOMETER: RedvoxPacketM.StationInformation.AppSettings.InputSensor
            MAGNETOMETER_FAST: RedvoxPacketM.StationInformation.AppSettings.InputSensor
            METADATA_FIELD_NUMBER: _ClassVar[int]
            METRICS_RATE_FIELD_NUMBER: _ClassVar[int]
            ORIENTATION: RedvoxPacketM.StationInformation.AppSettings.InputSensor
            PERCENT_25: RedvoxPacketM.StationInformation.AppSettings.FftOverlap
            PERCENT_50: RedvoxPacketM.StationInformation.AppSettings.FftOverlap
            PERCENT_75: RedvoxPacketM.StationInformation.AppSettings.FftOverlap
            PRESSURE: RedvoxPacketM.StationInformation.AppSettings.InputSensor
            PROVIDE_BACKFILL_FIELD_NUMBER: _ClassVar[int]
            PROXIMITY: RedvoxPacketM.StationInformation.AppSettings.InputSensor
            PUBLISH_DATA_AS_PRIVATE_FIELD_NUMBER: _ClassVar[int]
            PUSH_TO_SERVER_FIELD_NUMBER: _ClassVar[int]
            RELATIVE_HUMIDITY: RedvoxPacketM.StationInformation.AppSettings.InputSensor
            REMOVE_SENSOR_DC_OFFSET_FIELD_NUMBER: _ClassVar[int]
            ROTATION_VECTOR: RedvoxPacketM.StationInformation.AppSettings.InputSensor
            SAMPLES_PER_WINDOW_FIELD_NUMBER: _ClassVar[int]
            SCRAMBLE_AUDIO_DATA_FIELD_NUMBER: _ClassVar[int]
            STATION_DESCRIPTION_FIELD_NUMBER: _ClassVar[int]
            STATION_ID_FIELD_NUMBER: _ClassVar[int]
            STORAGE_SPACE_ALLOWANCE_FIELD_NUMBER: _ClassVar[int]
            TIME_SYNC_SERVER_URL_FIELD_NUMBER: _ClassVar[int]
            UNKNOWN: RedvoxPacketM.StationInformation.AppSettings.FftOverlap
            UNKNOWN_SAMPLING_RATE: RedvoxPacketM.StationInformation.AppSettings.AudioSamplingRate
            UNKNOWN_SENSOR: RedvoxPacketM.StationInformation.AppSettings.InputSensor
            UNKNOWN_TUNING: RedvoxPacketM.StationInformation.AppSettings.AudioSourceTuning
            USE_ALTITUDE_FIELD_NUMBER: _ClassVar[int]
            USE_CUSTOM_AUTH_SERVER_FIELD_NUMBER: _ClassVar[int]
            USE_CUSTOM_DATA_SERVER_FIELD_NUMBER: _ClassVar[int]
            USE_CUSTOM_TIME_SYNC_SERVER_FIELD_NUMBER: _ClassVar[int]
            USE_LATITUDE_FIELD_NUMBER: _ClassVar[int]
            USE_LOCATION_SERVICES_FIELD_NUMBER: _ClassVar[int]
            USE_LONGITUDE_FIELD_NUMBER: _ClassVar[int]
            USE_SD_CARD_FOR_DATA_STORAGE_FIELD_NUMBER: _ClassVar[int]
            VELOCITY: RedvoxPacketM.StationInformation.AppSettings.InputSensor
            additional_input_sensors: _containers.RepeatedScalarFieldContainer[RedvoxPacketM.StationInformation.AppSettings.InputSensor]
            audio_sampling_rate: RedvoxPacketM.StationInformation.AppSettings.AudioSamplingRate
            audio_source_tuning: RedvoxPacketM.StationInformation.AppSettings.AudioSourceTuning
            auth_server_url: str
            auto_delete_data_files: bool
            automatically_record: bool
            data_server_url: str
            fft_overlap: RedvoxPacketM.StationInformation.AppSettings.FftOverlap
            launch_at_power_up: bool
            metadata: _containers.ScalarMap[str, str]
            metrics_rate: RedvoxPacketM.StationInformation.MetricsRate
            provide_backfill: bool
            publish_data_as_private: bool
            push_to_server: bool
            remove_sensor_dc_offset: bool
            samples_per_window: float
            scramble_audio_data: bool
            station_description: str
            station_id: str
            storage_space_allowance: float
            time_sync_server_url: str
            use_altitude: float
            use_custom_auth_server: bool
            use_custom_data_server: bool
            use_custom_time_sync_server: bool
            use_latitude: float
            use_location_services: bool
            use_longitude: float
            use_sd_card_for_data_storage: bool
            def __init__(self, audio_sampling_rate: _Optional[_Union[RedvoxPacketM.StationInformation.AppSettings.AudioSamplingRate, str]] = ..., samples_per_window: _Optional[float] = ..., audio_source_tuning: _Optional[_Union[RedvoxPacketM.StationInformation.AppSettings.AudioSourceTuning, str]] = ..., additional_input_sensors: _Optional[_Iterable[_Union[RedvoxPacketM.StationInformation.AppSettings.InputSensor, str]]] = ..., automatically_record: bool = ..., launch_at_power_up: bool = ..., station_id: _Optional[str] = ..., station_description: _Optional[str] = ..., push_to_server: bool = ..., publish_data_as_private: bool = ..., scramble_audio_data: bool = ..., provide_backfill: bool = ..., remove_sensor_dc_offset: bool = ..., fft_overlap: _Optional[_Union[RedvoxPacketM.StationInformation.AppSettings.FftOverlap, str]] = ..., use_custom_time_sync_server: bool = ..., time_sync_server_url: _Optional[str] = ..., use_custom_data_server: bool = ..., data_server_url: _Optional[str] = ..., use_custom_auth_server: bool = ..., auth_server_url: _Optional[str] = ..., auto_delete_data_files: bool = ..., storage_space_allowance: _Optional[float] = ..., use_sd_card_for_data_storage: bool = ..., use_location_services: bool = ..., use_latitude: _Optional[float] = ..., use_longitude: _Optional[float] = ..., use_altitude: _Optional[float] = ..., metrics_rate: _Optional[_Union[RedvoxPacketM.StationInformation.MetricsRate, str]] = ..., metadata: _Optional[_Mapping[str, str]] = ...) -> None: ...
>>>>>>> 6d2de515
        class MetadataEntry(_message.Message):
            __slots__ = ["key", "value"]
            KEY_FIELD_NUMBER: _ClassVar[int]
            VALUE_FIELD_NUMBER: _ClassVar[int]
            key: str
            value: str
            def __init__(self, key: _Optional[str] = ..., value: _Optional[str] = ...) -> None: ...
<<<<<<< HEAD
        class Event(_message.Message):
            __slots__ = ["description", "string_payload", "numeric_payload", "boolean_payload", "byte_payload", "metadata"]
            class StringPayloadEntry(_message.Message):
=======
        class ServiceUrls(_message.Message):
            __slots__ = ["acquisition_server", "auth_server", "metadata", "synch_server"]
            class MetadataEntry(_message.Message):
>>>>>>> 6d2de515
                __slots__ = ["key", "value"]
                KEY_FIELD_NUMBER: _ClassVar[int]
                VALUE_FIELD_NUMBER: _ClassVar[int]
                key: str
                value: str
                def __init__(self, key: _Optional[str] = ..., value: _Optional[str] = ...) -> None: ...
<<<<<<< HEAD
            class NumericPayloadEntry(_message.Message):
                __slots__ = ["key", "value"]
                KEY_FIELD_NUMBER: _ClassVar[int]
                VALUE_FIELD_NUMBER: _ClassVar[int]
                key: str
                value: float
                def __init__(self, key: _Optional[str] = ..., value: _Optional[float] = ...) -> None: ...
            class BooleanPayloadEntry(_message.Message):
                __slots__ = ["key", "value"]
                KEY_FIELD_NUMBER: _ClassVar[int]
                VALUE_FIELD_NUMBER: _ClassVar[int]
                key: str
                value: bool
                def __init__(self, key: _Optional[str] = ..., value: bool = ...) -> None: ...
            class BytePayloadEntry(_message.Message):
                __slots__ = ["key", "value"]
                KEY_FIELD_NUMBER: _ClassVar[int]
                VALUE_FIELD_NUMBER: _ClassVar[int]
                key: str
                value: bytes
                def __init__(self, key: _Optional[str] = ..., value: _Optional[bytes] = ...) -> None: ...
=======
            ACQUISITION_SERVER_FIELD_NUMBER: _ClassVar[int]
            AUTH_SERVER_FIELD_NUMBER: _ClassVar[int]
            METADATA_FIELD_NUMBER: _ClassVar[int]
            SYNCH_SERVER_FIELD_NUMBER: _ClassVar[int]
            acquisition_server: str
            auth_server: str
            metadata: _containers.ScalarMap[str, str]
            synch_server: str
            def __init__(self, auth_server: _Optional[str] = ..., synch_server: _Optional[str] = ..., acquisition_server: _Optional[str] = ..., metadata: _Optional[_Mapping[str, str]] = ...) -> None: ...
        class StationMetrics(_message.Message):
            __slots__ = ["available_disk", "available_ram", "battery", "battery_current", "cell_service_state", "cpu_utilization", "metadata", "network_strength", "network_type", "power_state", "screen_brightness", "screen_state", "temperature", "timestamps", "wifi_wake_lock"]
            class CellServiceState(int, metaclass=_enum_type_wrapper.EnumTypeWrapper):
                __slots__ = []
            class NetworkType(int, metaclass=_enum_type_wrapper.EnumTypeWrapper):
                __slots__ = []
            class PowerState(int, metaclass=_enum_type_wrapper.EnumTypeWrapper):
                __slots__ = []
            class ScreenState(int, metaclass=_enum_type_wrapper.EnumTypeWrapper):
                __slots__ = []
            class WifiWakeLock(int, metaclass=_enum_type_wrapper.EnumTypeWrapper):
                __slots__ = []
>>>>>>> 6d2de515
            class MetadataEntry(_message.Message):
                __slots__ = ["key", "value"]
                KEY_FIELD_NUMBER: _ClassVar[int]
                VALUE_FIELD_NUMBER: _ClassVar[int]
                key: str
                value: str
                def __init__(self, key: _Optional[str] = ..., value: _Optional[str] = ...) -> None: ...
<<<<<<< HEAD
            DESCRIPTION_FIELD_NUMBER: _ClassVar[int]
            STRING_PAYLOAD_FIELD_NUMBER: _ClassVar[int]
            NUMERIC_PAYLOAD_FIELD_NUMBER: _ClassVar[int]
            BOOLEAN_PAYLOAD_FIELD_NUMBER: _ClassVar[int]
            BYTE_PAYLOAD_FIELD_NUMBER: _ClassVar[int]
            METADATA_FIELD_NUMBER: _ClassVar[int]
            description: str
            string_payload: _containers.ScalarMap[str, str]
            numeric_payload: _containers.ScalarMap[str, float]
            boolean_payload: _containers.ScalarMap[str, bool]
            byte_payload: _containers.ScalarMap[str, bytes]
            metadata: _containers.ScalarMap[str, str]
            def __init__(self, description: _Optional[str] = ..., string_payload: _Optional[_Mapping[str, str]] = ..., numeric_payload: _Optional[_Mapping[str, float]] = ..., boolean_payload: _Optional[_Mapping[str, bool]] = ..., byte_payload: _Optional[_Mapping[str, bytes]] = ..., metadata: _Optional[_Mapping[str, str]] = ...) -> None: ...
        NAME_FIELD_NUMBER: _ClassVar[int]
        TIMESTAMPS_FIELD_NUMBER: _ClassVar[int]
        EVENTS_FIELD_NUMBER: _ClassVar[int]
        METADATA_FIELD_NUMBER: _ClassVar[int]
        name: str
        timestamps: RedvoxPacketM.TimingPayload
        events: _containers.RepeatedCompositeFieldContainer[RedvoxPacketM.EventStream.Event]
        metadata: _containers.ScalarMap[str, str]
        def __init__(self, name: _Optional[str] = ..., timestamps: _Optional[_Union[RedvoxPacketM.TimingPayload, _Mapping]] = ..., events: _Optional[_Iterable[_Union[RedvoxPacketM.EventStream.Event, _Mapping]]] = ..., metadata: _Optional[_Mapping[str, str]] = ...) -> None: ...
    class SamplePayload(_message.Message):
        __slots__ = ["unit", "values", "value_statistics", "metadata"]
=======
            AVAILABLE_DISK_FIELD_NUMBER: _ClassVar[int]
            AVAILABLE_RAM_FIELD_NUMBER: _ClassVar[int]
            BATTERY_CURRENT_FIELD_NUMBER: _ClassVar[int]
            BATTERY_FIELD_NUMBER: _ClassVar[int]
            CELLULAR: RedvoxPacketM.StationInformation.StationMetrics.NetworkType
            CELL_SERVICE_STATE_FIELD_NUMBER: _ClassVar[int]
            CHARGED: RedvoxPacketM.StationInformation.StationMetrics.PowerState
            CHARGING: RedvoxPacketM.StationInformation.StationMetrics.PowerState
            CPU_UTILIZATION_FIELD_NUMBER: _ClassVar[int]
            EMERGENCY: RedvoxPacketM.StationInformation.StationMetrics.CellServiceState
            HEADLESS: RedvoxPacketM.StationInformation.StationMetrics.ScreenState
            HIGH_PERF: RedvoxPacketM.StationInformation.StationMetrics.WifiWakeLock
            LOW_LATENCY: RedvoxPacketM.StationInformation.StationMetrics.WifiWakeLock
            METADATA_FIELD_NUMBER: _ClassVar[int]
            NETWORK_STRENGTH_FIELD_NUMBER: _ClassVar[int]
            NETWORK_TYPE_FIELD_NUMBER: _ClassVar[int]
            NOMINAL: RedvoxPacketM.StationInformation.StationMetrics.CellServiceState
            NONE: RedvoxPacketM.StationInformation.StationMetrics.WifiWakeLock
            NO_NETWORK: RedvoxPacketM.StationInformation.StationMetrics.NetworkType
            OFF: RedvoxPacketM.StationInformation.StationMetrics.ScreenState
            ON: RedvoxPacketM.StationInformation.StationMetrics.ScreenState
            OTHER: RedvoxPacketM.StationInformation.StationMetrics.WifiWakeLock
            OUT_OF_SERVICE: RedvoxPacketM.StationInformation.StationMetrics.CellServiceState
            POWER_OFF: RedvoxPacketM.StationInformation.StationMetrics.CellServiceState
            POWER_STATE_FIELD_NUMBER: _ClassVar[int]
            SCREEN_BRIGHTNESS_FIELD_NUMBER: _ClassVar[int]
            SCREEN_STATE_FIELD_NUMBER: _ClassVar[int]
            TEMPERATURE_FIELD_NUMBER: _ClassVar[int]
            TIMESTAMPS_FIELD_NUMBER: _ClassVar[int]
            UNKNOWN: RedvoxPacketM.StationInformation.StationMetrics.CellServiceState
            UNKNOWN_NETWORK: RedvoxPacketM.StationInformation.StationMetrics.NetworkType
            UNKNOWN_POWER_STATE: RedvoxPacketM.StationInformation.StationMetrics.PowerState
            UNKNOWN_SCREEN_STATE: RedvoxPacketM.StationInformation.StationMetrics.ScreenState
            UNPLUGGED: RedvoxPacketM.StationInformation.StationMetrics.PowerState
            WIFI: RedvoxPacketM.StationInformation.StationMetrics.NetworkType
            WIFI_WAKE_LOCK_FIELD_NUMBER: _ClassVar[int]
            WIRED: RedvoxPacketM.StationInformation.StationMetrics.NetworkType
            available_disk: RedvoxPacketM.SamplePayload
            available_ram: RedvoxPacketM.SamplePayload
            battery: RedvoxPacketM.SamplePayload
            battery_current: RedvoxPacketM.SamplePayload
            cell_service_state: _containers.RepeatedScalarFieldContainer[RedvoxPacketM.StationInformation.StationMetrics.CellServiceState]
            cpu_utilization: RedvoxPacketM.SamplePayload
            metadata: _containers.ScalarMap[str, str]
            network_strength: RedvoxPacketM.SamplePayload
            network_type: _containers.RepeatedScalarFieldContainer[RedvoxPacketM.StationInformation.StationMetrics.NetworkType]
            power_state: _containers.RepeatedScalarFieldContainer[RedvoxPacketM.StationInformation.StationMetrics.PowerState]
            screen_brightness: RedvoxPacketM.SamplePayload
            screen_state: _containers.RepeatedScalarFieldContainer[RedvoxPacketM.StationInformation.StationMetrics.ScreenState]
            temperature: RedvoxPacketM.SamplePayload
            timestamps: RedvoxPacketM.TimingPayload
            wifi_wake_lock: _containers.RepeatedScalarFieldContainer[RedvoxPacketM.StationInformation.StationMetrics.WifiWakeLock]
            def __init__(self, timestamps: _Optional[_Union[RedvoxPacketM.TimingPayload, _Mapping]] = ..., network_type: _Optional[_Iterable[_Union[RedvoxPacketM.StationInformation.StationMetrics.NetworkType, str]]] = ..., cell_service_state: _Optional[_Iterable[_Union[RedvoxPacketM.StationInformation.StationMetrics.CellServiceState, str]]] = ..., network_strength: _Optional[_Union[RedvoxPacketM.SamplePayload, _Mapping]] = ..., temperature: _Optional[_Union[RedvoxPacketM.SamplePayload, _Mapping]] = ..., battery: _Optional[_Union[RedvoxPacketM.SamplePayload, _Mapping]] = ..., battery_current: _Optional[_Union[RedvoxPacketM.SamplePayload, _Mapping]] = ..., available_ram: _Optional[_Union[RedvoxPacketM.SamplePayload, _Mapping]] = ..., available_disk: _Optional[_Union[RedvoxPacketM.SamplePayload, _Mapping]] = ..., cpu_utilization: _Optional[_Union[RedvoxPacketM.SamplePayload, _Mapping]] = ..., power_state: _Optional[_Iterable[_Union[RedvoxPacketM.StationInformation.StationMetrics.PowerState, str]]] = ..., wifi_wake_lock: _Optional[_Iterable[_Union[RedvoxPacketM.StationInformation.StationMetrics.WifiWakeLock, str]]] = ..., screen_state: _Optional[_Iterable[_Union[RedvoxPacketM.StationInformation.StationMetrics.ScreenState, str]]] = ..., screen_brightness: _Optional[_Union[RedvoxPacketM.SamplePayload, _Mapping]] = ..., metadata: _Optional[_Mapping[str, str]] = ...) -> None: ...
        ANDROID: RedvoxPacketM.StationInformation.OsType
        APP_SETTINGS_FIELD_NUMBER: _ClassVar[int]
        APP_VERSION_FIELD_NUMBER: _ClassVar[int]
        AUTH_ID_FIELD_NUMBER: _ClassVar[int]
        DESCRIPTION_FIELD_NUMBER: _ClassVar[int]
        ID_FIELD_NUMBER: _ClassVar[int]
        IOS: RedvoxPacketM.StationInformation.OsType
        IS_PRIVATE_FIELD_NUMBER: _ClassVar[int]
        LINUX: RedvoxPacketM.StationInformation.OsType
        MAKE_FIELD_NUMBER: _ClassVar[int]
        METADATA_FIELD_NUMBER: _ClassVar[int]
        MODEL_FIELD_NUMBER: _ClassVar[int]
        ONCE_PER_PACKET: RedvoxPacketM.StationInformation.MetricsRate
        ONCE_PER_SECOND: RedvoxPacketM.StationInformation.MetricsRate
        OSX: RedvoxPacketM.StationInformation.OsType
        OS_FIELD_NUMBER: _ClassVar[int]
        OS_VERSION_FIELD_NUMBER: _ClassVar[int]
        SERVICE_URLS_FIELD_NUMBER: _ClassVar[int]
        STATION_METRICS_FIELD_NUMBER: _ClassVar[int]
        UNKNOWN: RedvoxPacketM.StationInformation.MetricsRate
        UNKNOWN_OS: RedvoxPacketM.StationInformation.OsType
        UUID_FIELD_NUMBER: _ClassVar[int]
        WINDOWS: RedvoxPacketM.StationInformation.OsType
        app_settings: RedvoxPacketM.StationInformation.AppSettings
        app_version: str
        auth_id: str
        description: str
        id: str
        is_private: bool
        make: str
        metadata: _containers.ScalarMap[str, str]
        model: str
        os: RedvoxPacketM.StationInformation.OsType
        os_version: str
        service_urls: RedvoxPacketM.StationInformation.ServiceUrls
        station_metrics: RedvoxPacketM.StationInformation.StationMetrics
        uuid: str
        def __init__(self, id: _Optional[str] = ..., uuid: _Optional[str] = ..., description: _Optional[str] = ..., auth_id: _Optional[str] = ..., make: _Optional[str] = ..., model: _Optional[str] = ..., os: _Optional[_Union[RedvoxPacketM.StationInformation.OsType, str]] = ..., os_version: _Optional[str] = ..., app_version: _Optional[str] = ..., is_private: bool = ..., app_settings: _Optional[_Union[RedvoxPacketM.StationInformation.AppSettings, _Mapping]] = ..., station_metrics: _Optional[_Union[RedvoxPacketM.StationInformation.StationMetrics, _Mapping]] = ..., service_urls: _Optional[_Union[RedvoxPacketM.StationInformation.ServiceUrls, _Mapping]] = ..., metadata: _Optional[_Mapping[str, str]] = ...) -> None: ...
    class SummaryStatistics(_message.Message):
        __slots__ = ["count", "max", "mean", "metadata", "min", "range", "standard_deviation"]
>>>>>>> 6d2de515
        class MetadataEntry(_message.Message):
            __slots__ = ["key", "value"]
            KEY_FIELD_NUMBER: _ClassVar[int]
            VALUE_FIELD_NUMBER: _ClassVar[int]
            key: str
            value: str
            def __init__(self, key: _Optional[str] = ..., value: _Optional[str] = ...) -> None: ...
<<<<<<< HEAD
        UNIT_FIELD_NUMBER: _ClassVar[int]
        VALUES_FIELD_NUMBER: _ClassVar[int]
        VALUE_STATISTICS_FIELD_NUMBER: _ClassVar[int]
        METADATA_FIELD_NUMBER: _ClassVar[int]
        unit: RedvoxPacketM.Unit
        values: _containers.RepeatedScalarFieldContainer[float]
        value_statistics: RedvoxPacketM.SummaryStatistics
        metadata: _containers.ScalarMap[str, str]
        def __init__(self, unit: _Optional[_Union[RedvoxPacketM.Unit, str]] = ..., values: _Optional[_Iterable[float]] = ..., value_statistics: _Optional[_Union[RedvoxPacketM.SummaryStatistics, _Mapping]] = ..., metadata: _Optional[_Mapping[str, str]] = ...) -> None: ...
    class DoubleSamplePayload(_message.Message):
        __slots__ = ["unit", "values", "value_statistics", "metadata"]
=======
        COUNT_FIELD_NUMBER: _ClassVar[int]
        MAX_FIELD_NUMBER: _ClassVar[int]
        MEAN_FIELD_NUMBER: _ClassVar[int]
        METADATA_FIELD_NUMBER: _ClassVar[int]
        MIN_FIELD_NUMBER: _ClassVar[int]
        RANGE_FIELD_NUMBER: _ClassVar[int]
        STANDARD_DEVIATION_FIELD_NUMBER: _ClassVar[int]
        count: float
        max: float
        mean: float
        metadata: _containers.ScalarMap[str, str]
        min: float
        range: float
        standard_deviation: float
        def __init__(self, count: _Optional[float] = ..., mean: _Optional[float] = ..., standard_deviation: _Optional[float] = ..., min: _Optional[float] = ..., max: _Optional[float] = ..., range: _Optional[float] = ..., metadata: _Optional[_Mapping[str, str]] = ...) -> None: ...
    class TimingInformation(_message.Message):
        __slots__ = ["app_start_mach_timestamp", "best_latency", "best_offset", "metadata", "packet_end_mach_timestamp", "packet_end_os_timestamp", "packet_start_mach_timestamp", "packet_start_os_timestamp", "score", "score_method", "server_acquisition_arrival_timestamp", "synch_exchanges", "unit"]
        class TimingScoreMethod(int, metaclass=_enum_type_wrapper.EnumTypeWrapper):
            __slots__ = []
>>>>>>> 6d2de515
        class MetadataEntry(_message.Message):
            __slots__ = ["key", "value"]
            KEY_FIELD_NUMBER: _ClassVar[int]
            VALUE_FIELD_NUMBER: _ClassVar[int]
            key: str
            value: str
            def __init__(self, key: _Optional[str] = ..., value: _Optional[str] = ...) -> None: ...
<<<<<<< HEAD
        UNIT_FIELD_NUMBER: _ClassVar[int]
        VALUES_FIELD_NUMBER: _ClassVar[int]
        VALUE_STATISTICS_FIELD_NUMBER: _ClassVar[int]
        METADATA_FIELD_NUMBER: _ClassVar[int]
        unit: RedvoxPacketM.Unit
        values: _containers.RepeatedScalarFieldContainer[float]
        value_statistics: RedvoxPacketM.SummaryStatistics
        metadata: _containers.ScalarMap[str, str]
        def __init__(self, unit: _Optional[_Union[RedvoxPacketM.Unit, str]] = ..., values: _Optional[_Iterable[float]] = ..., value_statistics: _Optional[_Union[RedvoxPacketM.SummaryStatistics, _Mapping]] = ..., metadata: _Optional[_Mapping[str, str]] = ...) -> None: ...
    class TimingPayload(_message.Message):
        __slots__ = ["unit", "timestamps", "timestamp_statistics", "mean_sample_rate", "stdev_sample_rate", "metadata"]
=======
        class SynchExchange(_message.Message):
            __slots__ = ["a1", "a2", "a3", "b1", "b2", "b3", "metadata", "unit"]
            class MetadataEntry(_message.Message):
                __slots__ = ["key", "value"]
                KEY_FIELD_NUMBER: _ClassVar[int]
                VALUE_FIELD_NUMBER: _ClassVar[int]
                key: str
                value: str
                def __init__(self, key: _Optional[str] = ..., value: _Optional[str] = ...) -> None: ...
            A1_FIELD_NUMBER: _ClassVar[int]
            A2_FIELD_NUMBER: _ClassVar[int]
            A3_FIELD_NUMBER: _ClassVar[int]
            B1_FIELD_NUMBER: _ClassVar[int]
            B2_FIELD_NUMBER: _ClassVar[int]
            B3_FIELD_NUMBER: _ClassVar[int]
            METADATA_FIELD_NUMBER: _ClassVar[int]
            UNIT_FIELD_NUMBER: _ClassVar[int]
            a1: float
            a2: float
            a3: float
            b1: float
            b2: float
            b3: float
            metadata: _containers.ScalarMap[str, str]
            unit: RedvoxPacketM.Unit
            def __init__(self, a1: _Optional[float] = ..., a2: _Optional[float] = ..., a3: _Optional[float] = ..., b1: _Optional[float] = ..., b2: _Optional[float] = ..., b3: _Optional[float] = ..., unit: _Optional[_Union[RedvoxPacketM.Unit, str]] = ..., metadata: _Optional[_Mapping[str, str]] = ...) -> None: ...
        APP_START_MACH_TIMESTAMP_FIELD_NUMBER: _ClassVar[int]
        BEST_LATENCY_FIELD_NUMBER: _ClassVar[int]
        BEST_OFFSET_FIELD_NUMBER: _ClassVar[int]
        METADATA_FIELD_NUMBER: _ClassVar[int]
        PACKET_END_MACH_TIMESTAMP_FIELD_NUMBER: _ClassVar[int]
        PACKET_END_OS_TIMESTAMP_FIELD_NUMBER: _ClassVar[int]
        PACKET_START_MACH_TIMESTAMP_FIELD_NUMBER: _ClassVar[int]
        PACKET_START_OS_TIMESTAMP_FIELD_NUMBER: _ClassVar[int]
        SCORE_FIELD_NUMBER: _ClassVar[int]
        SCORE_METHOD_FIELD_NUMBER: _ClassVar[int]
        SERVER_ACQUISITION_ARRIVAL_TIMESTAMP_FIELD_NUMBER: _ClassVar[int]
        SYNCH_EXCHANGES_FIELD_NUMBER: _ClassVar[int]
        UNIT_FIELD_NUMBER: _ClassVar[int]
        UNKNOWN: RedvoxPacketM.TimingInformation.TimingScoreMethod
        app_start_mach_timestamp: float
        best_latency: float
        best_offset: float
        metadata: _containers.ScalarMap[str, str]
        packet_end_mach_timestamp: float
        packet_end_os_timestamp: float
        packet_start_mach_timestamp: float
        packet_start_os_timestamp: float
        score: float
        score_method: RedvoxPacketM.TimingInformation.TimingScoreMethod
        server_acquisition_arrival_timestamp: float
        synch_exchanges: _containers.RepeatedCompositeFieldContainer[RedvoxPacketM.TimingInformation.SynchExchange]
        unit: RedvoxPacketM.Unit
        def __init__(self, packet_start_os_timestamp: _Optional[float] = ..., packet_start_mach_timestamp: _Optional[float] = ..., packet_end_os_timestamp: _Optional[float] = ..., packet_end_mach_timestamp: _Optional[float] = ..., server_acquisition_arrival_timestamp: _Optional[float] = ..., app_start_mach_timestamp: _Optional[float] = ..., synch_exchanges: _Optional[_Iterable[_Union[RedvoxPacketM.TimingInformation.SynchExchange, _Mapping]]] = ..., best_latency: _Optional[float] = ..., best_offset: _Optional[float] = ..., score: _Optional[float] = ..., score_method: _Optional[_Union[RedvoxPacketM.TimingInformation.TimingScoreMethod, str]] = ..., unit: _Optional[_Union[RedvoxPacketM.Unit, str]] = ..., metadata: _Optional[_Mapping[str, str]] = ...) -> None: ...
    class TimingPayload(_message.Message):
        __slots__ = ["mean_sample_rate", "metadata", "stdev_sample_rate", "timestamp_statistics", "timestamps", "unit"]
>>>>>>> 6d2de515
        class MetadataEntry(_message.Message):
            __slots__ = ["key", "value"]
            KEY_FIELD_NUMBER: _ClassVar[int]
            VALUE_FIELD_NUMBER: _ClassVar[int]
            key: str
            value: str
            def __init__(self, key: _Optional[str] = ..., value: _Optional[str] = ...) -> None: ...
<<<<<<< HEAD
        UNIT_FIELD_NUMBER: _ClassVar[int]
        TIMESTAMPS_FIELD_NUMBER: _ClassVar[int]
        TIMESTAMP_STATISTICS_FIELD_NUMBER: _ClassVar[int]
        MEAN_SAMPLE_RATE_FIELD_NUMBER: _ClassVar[int]
        STDEV_SAMPLE_RATE_FIELD_NUMBER: _ClassVar[int]
        METADATA_FIELD_NUMBER: _ClassVar[int]
        unit: RedvoxPacketM.Unit
        timestamps: _containers.RepeatedScalarFieldContainer[float]
        timestamp_statistics: RedvoxPacketM.SummaryStatistics
        mean_sample_rate: float
        stdev_sample_rate: float
        metadata: _containers.ScalarMap[str, str]
        def __init__(self, unit: _Optional[_Union[RedvoxPacketM.Unit, str]] = ..., timestamps: _Optional[_Iterable[float]] = ..., timestamp_statistics: _Optional[_Union[RedvoxPacketM.SummaryStatistics, _Mapping]] = ..., mean_sample_rate: _Optional[float] = ..., stdev_sample_rate: _Optional[float] = ..., metadata: _Optional[_Mapping[str, str]] = ...) -> None: ...
    class SummaryStatistics(_message.Message):
        __slots__ = ["count", "mean", "standard_deviation", "min", "max", "range", "metadata"]
        class MetadataEntry(_message.Message):
            __slots__ = ["key", "value"]
            KEY_FIELD_NUMBER: _ClassVar[int]
            VALUE_FIELD_NUMBER: _ClassVar[int]
            key: str
            value: str
            def __init__(self, key: _Optional[str] = ..., value: _Optional[str] = ...) -> None: ...
        COUNT_FIELD_NUMBER: _ClassVar[int]
        MEAN_FIELD_NUMBER: _ClassVar[int]
        STANDARD_DEVIATION_FIELD_NUMBER: _ClassVar[int]
        MIN_FIELD_NUMBER: _ClassVar[int]
        MAX_FIELD_NUMBER: _ClassVar[int]
        RANGE_FIELD_NUMBER: _ClassVar[int]
        METADATA_FIELD_NUMBER: _ClassVar[int]
        count: float
        mean: float
        standard_deviation: float
        min: float
        max: float
        range: float
        metadata: _containers.ScalarMap[str, str]
        def __init__(self, count: _Optional[float] = ..., mean: _Optional[float] = ..., standard_deviation: _Optional[float] = ..., min: _Optional[float] = ..., max: _Optional[float] = ..., range: _Optional[float] = ..., metadata: _Optional[_Mapping[str, str]] = ...) -> None: ...
    API_FIELD_NUMBER: _ClassVar[int]
    SUB_API_FIELD_NUMBER: _ClassVar[int]
    STATION_INFORMATION_FIELD_NUMBER: _ClassVar[int]
    TIMING_INFORMATION_FIELD_NUMBER: _ClassVar[int]
    SENSORS_FIELD_NUMBER: _ClassVar[int]
    EVENT_STREAMS_FIELD_NUMBER: _ClassVar[int]
    METADATA_FIELD_NUMBER: _ClassVar[int]
    api: float
    sub_api: float
    station_information: RedvoxPacketM.StationInformation
    timing_information: RedvoxPacketM.TimingInformation
    sensors: RedvoxPacketM.Sensors
    event_streams: _containers.RepeatedCompositeFieldContainer[RedvoxPacketM.EventStream]
    metadata: _containers.ScalarMap[str, str]
    def __init__(self, api: _Optional[float] = ..., sub_api: _Optional[float] = ..., station_information: _Optional[_Union[RedvoxPacketM.StationInformation, _Mapping]] = ..., timing_information: _Optional[_Union[RedvoxPacketM.TimingInformation, _Mapping]] = ..., sensors: _Optional[_Union[RedvoxPacketM.Sensors, _Mapping]] = ..., event_streams: _Optional[_Iterable[_Union[RedvoxPacketM.EventStream, _Mapping]]] = ..., metadata: _Optional[_Mapping[str, str]] = ...) -> None: ...

class EncryptedRedvoxPacketM(_message.Message):
    __slots__ = ["header", "packet"]
    class Header(_message.Message):
        __slots__ = ["station_id", "station_uuid", "auth_token", "firebase_token", "auth_email"]
        STATION_ID_FIELD_NUMBER: _ClassVar[int]
        STATION_UUID_FIELD_NUMBER: _ClassVar[int]
        AUTH_TOKEN_FIELD_NUMBER: _ClassVar[int]
        FIREBASE_TOKEN_FIELD_NUMBER: _ClassVar[int]
        AUTH_EMAIL_FIELD_NUMBER: _ClassVar[int]
        station_id: str
        station_uuid: str
        auth_token: str
        firebase_token: str
        auth_email: str
        def __init__(self, station_id: _Optional[str] = ..., station_uuid: _Optional[str] = ..., auth_token: _Optional[str] = ..., firebase_token: _Optional[str] = ..., auth_email: _Optional[str] = ...) -> None: ...
    HEADER_FIELD_NUMBER: _ClassVar[int]
    PACKET_FIELD_NUMBER: _ClassVar[int]
    header: bytes
    packet: bytes
    def __init__(self, header: _Optional[bytes] = ..., packet: _Optional[bytes] = ...) -> None: ...

class AcquisitionRequest(_message.Message):
    __slots__ = ["auth_token", "firebase_token", "checksum", "is_encrypted", "payload", "seq_id"]
    AUTH_TOKEN_FIELD_NUMBER: _ClassVar[int]
    FIREBASE_TOKEN_FIELD_NUMBER: _ClassVar[int]
    CHECKSUM_FIELD_NUMBER: _ClassVar[int]
    IS_ENCRYPTED_FIELD_NUMBER: _ClassVar[int]
    PAYLOAD_FIELD_NUMBER: _ClassVar[int]
    SEQ_ID_FIELD_NUMBER: _ClassVar[int]
    auth_token: str
    firebase_token: str
    checksum: int
    is_encrypted: bool
    payload: bytes
    seq_id: int
    def __init__(self, auth_token: _Optional[str] = ..., firebase_token: _Optional[str] = ..., checksum: _Optional[int] = ..., is_encrypted: bool = ..., payload: _Optional[bytes] = ..., seq_id: _Optional[int] = ...) -> None: ...

class AcquisitionResponse(_message.Message):
    __slots__ = ["response_type", "checksum", "details", "resend", "seq_id"]
    class ResponseType(int, metaclass=_enum_type_wrapper.EnumTypeWrapper):
        __slots__ = []
        UNKNOWN: _ClassVar[AcquisitionResponse.ResponseType]
        OK: _ClassVar[AcquisitionResponse.ResponseType]
        AUTH_ERROR: _ClassVar[AcquisitionResponse.ResponseType]
        DATA_ERROR: _ClassVar[AcquisitionResponse.ResponseType]
        OTHER_ERROR: _ClassVar[AcquisitionResponse.ResponseType]
    UNKNOWN: AcquisitionResponse.ResponseType
    OK: AcquisitionResponse.ResponseType
    AUTH_ERROR: AcquisitionResponse.ResponseType
    DATA_ERROR: AcquisitionResponse.ResponseType
    OTHER_ERROR: AcquisitionResponse.ResponseType
    RESPONSE_TYPE_FIELD_NUMBER: _ClassVar[int]
    CHECKSUM_FIELD_NUMBER: _ClassVar[int]
    DETAILS_FIELD_NUMBER: _ClassVar[int]
    RESEND_FIELD_NUMBER: _ClassVar[int]
    SEQ_ID_FIELD_NUMBER: _ClassVar[int]
    response_type: AcquisitionResponse.ResponseType
    checksum: int
    details: str
    resend: bool
    seq_id: int
    def __init__(self, response_type: _Optional[_Union[AcquisitionResponse.ResponseType, str]] = ..., checksum: _Optional[int] = ..., details: _Optional[str] = ..., resend: bool = ..., seq_id: _Optional[int] = ...) -> None: ...

class SynchRequest(_message.Message):
    __slots__ = ["station_id", "station_uuid", "seq_id", "sub_seq_id"]
    STATION_ID_FIELD_NUMBER: _ClassVar[int]
    STATION_UUID_FIELD_NUMBER: _ClassVar[int]
    SEQ_ID_FIELD_NUMBER: _ClassVar[int]
    SUB_SEQ_ID_FIELD_NUMBER: _ClassVar[int]
    station_id: str
    station_uuid: str
    seq_id: int
=======
        MEAN_SAMPLE_RATE_FIELD_NUMBER: _ClassVar[int]
        METADATA_FIELD_NUMBER: _ClassVar[int]
        STDEV_SAMPLE_RATE_FIELD_NUMBER: _ClassVar[int]
        TIMESTAMPS_FIELD_NUMBER: _ClassVar[int]
        TIMESTAMP_STATISTICS_FIELD_NUMBER: _ClassVar[int]
        UNIT_FIELD_NUMBER: _ClassVar[int]
        mean_sample_rate: float
        metadata: _containers.ScalarMap[str, str]
        stdev_sample_rate: float
        timestamp_statistics: RedvoxPacketM.SummaryStatistics
        timestamps: _containers.RepeatedScalarFieldContainer[float]
        unit: RedvoxPacketM.Unit
        def __init__(self, unit: _Optional[_Union[RedvoxPacketM.Unit, str]] = ..., timestamps: _Optional[_Iterable[float]] = ..., timestamp_statistics: _Optional[_Union[RedvoxPacketM.SummaryStatistics, _Mapping]] = ..., mean_sample_rate: _Optional[float] = ..., stdev_sample_rate: _Optional[float] = ..., metadata: _Optional[_Mapping[str, str]] = ...) -> None: ...
    API_FIELD_NUMBER: _ClassVar[int]
    BYTE: RedvoxPacketM.Unit
    CENTIMETERS: RedvoxPacketM.Unit
    DECIBEL: RedvoxPacketM.Unit
    DECIMAL_DEGREES: RedvoxPacketM.Unit
    DEGREES_CELSIUS: RedvoxPacketM.Unit
    EVENT_STREAMS_FIELD_NUMBER: _ClassVar[int]
    KILOPASCAL: RedvoxPacketM.Unit
    LSB_PLUS_MINUS_COUNTS: RedvoxPacketM.Unit
    LUX: RedvoxPacketM.Unit
    METADATA_FIELD_NUMBER: _ClassVar[int]
    METERS: RedvoxPacketM.Unit
    METERS_PER_SECOND: RedvoxPacketM.Unit
    METERS_PER_SECOND_SQUARED: RedvoxPacketM.Unit
    MICROAMPERES: RedvoxPacketM.Unit
    MICROSECONDS_SINCE_UNIX_EPOCH: RedvoxPacketM.Unit
    MICROTESLA: RedvoxPacketM.Unit
    NORMALIZED_COUNTS: RedvoxPacketM.Unit
    PCM: RedvoxPacketM.Unit
    PERCENTAGE: RedvoxPacketM.Unit
    RADIANS: RedvoxPacketM.Unit
    RADIANS_PER_SECOND: RedvoxPacketM.Unit
    SENSORS_FIELD_NUMBER: _ClassVar[int]
    STATION_INFORMATION_FIELD_NUMBER: _ClassVar[int]
    SUB_API_FIELD_NUMBER: _ClassVar[int]
    TIMING_INFORMATION_FIELD_NUMBER: _ClassVar[int]
    UNITLESS: RedvoxPacketM.Unit
    UNKNOWN: RedvoxPacketM.Unit
    api: float
    event_streams: _containers.RepeatedCompositeFieldContainer[RedvoxPacketM.EventStream]
    metadata: _containers.ScalarMap[str, str]
    sensors: RedvoxPacketM.Sensors
    station_information: RedvoxPacketM.StationInformation
    sub_api: float
    timing_information: RedvoxPacketM.TimingInformation
    def __init__(self, api: _Optional[float] = ..., sub_api: _Optional[float] = ..., station_information: _Optional[_Union[RedvoxPacketM.StationInformation, _Mapping]] = ..., timing_information: _Optional[_Union[RedvoxPacketM.TimingInformation, _Mapping]] = ..., sensors: _Optional[_Union[RedvoxPacketM.Sensors, _Mapping]] = ..., event_streams: _Optional[_Iterable[_Union[RedvoxPacketM.EventStream, _Mapping]]] = ..., metadata: _Optional[_Mapping[str, str]] = ...) -> None: ...

class SynchRequest(_message.Message):
    __slots__ = ["seq_id", "station_id", "station_uuid", "sub_seq_id"]
    SEQ_ID_FIELD_NUMBER: _ClassVar[int]
    STATION_ID_FIELD_NUMBER: _ClassVar[int]
    STATION_UUID_FIELD_NUMBER: _ClassVar[int]
    SUB_SEQ_ID_FIELD_NUMBER: _ClassVar[int]
    seq_id: int
    station_id: str
    station_uuid: str
>>>>>>> 6d2de515
    sub_seq_id: int
    def __init__(self, station_id: _Optional[str] = ..., station_uuid: _Optional[str] = ..., seq_id: _Optional[int] = ..., sub_seq_id: _Optional[int] = ...) -> None: ...

class SynchResponse(_message.Message):
<<<<<<< HEAD
    __slots__ = ["station_id", "station_uuid", "seq_id", "sub_seq_id", "recv_ts_us", "send_ts_us"]
    STATION_ID_FIELD_NUMBER: _ClassVar[int]
    STATION_UUID_FIELD_NUMBER: _ClassVar[int]
    SEQ_ID_FIELD_NUMBER: _ClassVar[int]
    SUB_SEQ_ID_FIELD_NUMBER: _ClassVar[int]
    RECV_TS_US_FIELD_NUMBER: _ClassVar[int]
    SEND_TS_US_FIELD_NUMBER: _ClassVar[int]
    station_id: str
    station_uuid: str
    seq_id: int
    sub_seq_id: int
    recv_ts_us: int
    send_ts_us: int
=======
    __slots__ = ["recv_ts_us", "send_ts_us", "seq_id", "station_id", "station_uuid", "sub_seq_id"]
    RECV_TS_US_FIELD_NUMBER: _ClassVar[int]
    SEND_TS_US_FIELD_NUMBER: _ClassVar[int]
    SEQ_ID_FIELD_NUMBER: _ClassVar[int]
    STATION_ID_FIELD_NUMBER: _ClassVar[int]
    STATION_UUID_FIELD_NUMBER: _ClassVar[int]
    SUB_SEQ_ID_FIELD_NUMBER: _ClassVar[int]
    recv_ts_us: int
    send_ts_us: int
    seq_id: int
    station_id: str
    station_uuid: str
    sub_seq_id: int
>>>>>>> 6d2de515
    def __init__(self, station_id: _Optional[str] = ..., station_uuid: _Optional[str] = ..., seq_id: _Optional[int] = ..., sub_seq_id: _Optional[int] = ..., recv_ts_us: _Optional[int] = ..., send_ts_us: _Optional[int] = ...) -> None: ...<|MERGE_RESOLUTION|>--- conflicted
+++ resolved
@@ -6,85 +6,6 @@
 
 DESCRIPTOR: _descriptor.FileDescriptor
 
-<<<<<<< HEAD
-class RedvoxPacketM(_message.Message):
-    __slots__ = ["api", "sub_api", "station_information", "timing_information", "sensors", "event_streams", "metadata"]
-    class Unit(int, metaclass=_enum_type_wrapper.EnumTypeWrapper):
-        __slots__ = []
-        UNKNOWN: _ClassVar[RedvoxPacketM.Unit]
-        METERS_PER_SECOND_SQUARED: _ClassVar[RedvoxPacketM.Unit]
-        KILOPASCAL: _ClassVar[RedvoxPacketM.Unit]
-        RADIANS_PER_SECOND: _ClassVar[RedvoxPacketM.Unit]
-        DECIMAL_DEGREES: _ClassVar[RedvoxPacketM.Unit]
-        METERS: _ClassVar[RedvoxPacketM.Unit]
-        METERS_PER_SECOND: _ClassVar[RedvoxPacketM.Unit]
-        MICROTESLA: _ClassVar[RedvoxPacketM.Unit]
-        LSB_PLUS_MINUS_COUNTS: _ClassVar[RedvoxPacketM.Unit]
-        MICROSECONDS_SINCE_UNIX_EPOCH: _ClassVar[RedvoxPacketM.Unit]
-        DECIBEL: _ClassVar[RedvoxPacketM.Unit]
-        DEGREES_CELSIUS: _ClassVar[RedvoxPacketM.Unit]
-        BYTE: _ClassVar[RedvoxPacketM.Unit]
-        PERCENTAGE: _ClassVar[RedvoxPacketM.Unit]
-        RADIANS: _ClassVar[RedvoxPacketM.Unit]
-        MICROAMPERES: _ClassVar[RedvoxPacketM.Unit]
-        CENTIMETERS: _ClassVar[RedvoxPacketM.Unit]
-        NORMALIZED_COUNTS: _ClassVar[RedvoxPacketM.Unit]
-        LUX: _ClassVar[RedvoxPacketM.Unit]
-        UNITLESS: _ClassVar[RedvoxPacketM.Unit]
-        PCM: _ClassVar[RedvoxPacketM.Unit]
-    UNKNOWN: RedvoxPacketM.Unit
-    METERS_PER_SECOND_SQUARED: RedvoxPacketM.Unit
-    KILOPASCAL: RedvoxPacketM.Unit
-    RADIANS_PER_SECOND: RedvoxPacketM.Unit
-    DECIMAL_DEGREES: RedvoxPacketM.Unit
-    METERS: RedvoxPacketM.Unit
-    METERS_PER_SECOND: RedvoxPacketM.Unit
-    MICROTESLA: RedvoxPacketM.Unit
-    LSB_PLUS_MINUS_COUNTS: RedvoxPacketM.Unit
-    MICROSECONDS_SINCE_UNIX_EPOCH: RedvoxPacketM.Unit
-    DECIBEL: RedvoxPacketM.Unit
-    DEGREES_CELSIUS: RedvoxPacketM.Unit
-    BYTE: RedvoxPacketM.Unit
-    PERCENTAGE: RedvoxPacketM.Unit
-    RADIANS: RedvoxPacketM.Unit
-    MICROAMPERES: RedvoxPacketM.Unit
-    CENTIMETERS: RedvoxPacketM.Unit
-    NORMALIZED_COUNTS: RedvoxPacketM.Unit
-    LUX: RedvoxPacketM.Unit
-    UNITLESS: RedvoxPacketM.Unit
-    PCM: RedvoxPacketM.Unit
-    class MetadataEntry(_message.Message):
-        __slots__ = ["key", "value"]
-        KEY_FIELD_NUMBER: _ClassVar[int]
-        VALUE_FIELD_NUMBER: _ClassVar[int]
-        key: str
-        value: str
-        def __init__(self, key: _Optional[str] = ..., value: _Optional[str] = ...) -> None: ...
-    class StationInformation(_message.Message):
-        __slots__ = ["id", "uuid", "description", "auth_id", "make", "model", "os", "os_version", "app_version", "is_private", "app_settings", "station_metrics", "service_urls", "metadata"]
-        class OsType(int, metaclass=_enum_type_wrapper.EnumTypeWrapper):
-            __slots__ = []
-            UNKNOWN_OS: _ClassVar[RedvoxPacketM.StationInformation.OsType]
-            ANDROID: _ClassVar[RedvoxPacketM.StationInformation.OsType]
-            IOS: _ClassVar[RedvoxPacketM.StationInformation.OsType]
-            OSX: _ClassVar[RedvoxPacketM.StationInformation.OsType]
-            LINUX: _ClassVar[RedvoxPacketM.StationInformation.OsType]
-            WINDOWS: _ClassVar[RedvoxPacketM.StationInformation.OsType]
-        UNKNOWN_OS: RedvoxPacketM.StationInformation.OsType
-        ANDROID: RedvoxPacketM.StationInformation.OsType
-        IOS: RedvoxPacketM.StationInformation.OsType
-        OSX: RedvoxPacketM.StationInformation.OsType
-        LINUX: RedvoxPacketM.StationInformation.OsType
-        WINDOWS: RedvoxPacketM.StationInformation.OsType
-        class MetricsRate(int, metaclass=_enum_type_wrapper.EnumTypeWrapper):
-            __slots__ = []
-            UNKNOWN: _ClassVar[RedvoxPacketM.StationInformation.MetricsRate]
-            ONCE_PER_SECOND: _ClassVar[RedvoxPacketM.StationInformation.MetricsRate]
-            ONCE_PER_PACKET: _ClassVar[RedvoxPacketM.StationInformation.MetricsRate]
-        UNKNOWN: RedvoxPacketM.StationInformation.MetricsRate
-        ONCE_PER_SECOND: RedvoxPacketM.StationInformation.MetricsRate
-        ONCE_PER_PACKET: RedvoxPacketM.StationInformation.MetricsRate
-=======
 class AcquisitionRequest(_message.Message):
     __slots__ = ["auth_token", "checksum", "firebase_token", "is_encrypted", "payload", "seq_id"]
     AUTH_TOKEN_FIELD_NUMBER: _ClassVar[int]
@@ -149,7 +70,6 @@
         __slots__ = []
     class DoubleSamplePayload(_message.Message):
         __slots__ = ["metadata", "unit", "value_statistics", "values"]
->>>>>>> 6d2de515
         class MetadataEntry(_message.Message):
             __slots__ = ["key", "value"]
             KEY_FIELD_NUMBER: _ClassVar[int]
@@ -157,11 +77,6 @@
             key: str
             value: str
             def __init__(self, key: _Optional[str] = ..., value: _Optional[str] = ...) -> None: ...
-<<<<<<< HEAD
-        class ServiceUrls(_message.Message):
-            __slots__ = ["auth_server", "synch_server", "acquisition_server", "metadata"]
-            class MetadataEntry(_message.Message):
-=======
         METADATA_FIELD_NUMBER: _ClassVar[int]
         UNIT_FIELD_NUMBER: _ClassVar[int]
         VALUES_FIELD_NUMBER: _ClassVar[int]
@@ -176,80 +91,10 @@
         class Event(_message.Message):
             __slots__ = ["boolean_payload", "byte_payload", "description", "metadata", "numeric_payload", "string_payload"]
             class BooleanPayloadEntry(_message.Message):
->>>>>>> 6d2de515
-                __slots__ = ["key", "value"]
-                KEY_FIELD_NUMBER: _ClassVar[int]
-                VALUE_FIELD_NUMBER: _ClassVar[int]
-                key: str
-<<<<<<< HEAD
-                value: str
-                def __init__(self, key: _Optional[str] = ..., value: _Optional[str] = ...) -> None: ...
-            AUTH_SERVER_FIELD_NUMBER: _ClassVar[int]
-            SYNCH_SERVER_FIELD_NUMBER: _ClassVar[int]
-            ACQUISITION_SERVER_FIELD_NUMBER: _ClassVar[int]
-            METADATA_FIELD_NUMBER: _ClassVar[int]
-            auth_server: str
-            synch_server: str
-            acquisition_server: str
-            metadata: _containers.ScalarMap[str, str]
-            def __init__(self, auth_server: _Optional[str] = ..., synch_server: _Optional[str] = ..., acquisition_server: _Optional[str] = ..., metadata: _Optional[_Mapping[str, str]] = ...) -> None: ...
-        class StationMetrics(_message.Message):
-            __slots__ = ["timestamps", "network_type", "cell_service_state", "network_strength", "temperature", "battery", "battery_current", "available_ram", "available_disk", "cpu_utilization", "power_state", "wifi_wake_lock", "screen_state", "screen_brightness", "metadata"]
-            class NetworkType(int, metaclass=_enum_type_wrapper.EnumTypeWrapper):
-                __slots__ = []
-                UNKNOWN_NETWORK: _ClassVar[RedvoxPacketM.StationInformation.StationMetrics.NetworkType]
-                NO_NETWORK: _ClassVar[RedvoxPacketM.StationInformation.StationMetrics.NetworkType]
-                WIFI: _ClassVar[RedvoxPacketM.StationInformation.StationMetrics.NetworkType]
-                CELLULAR: _ClassVar[RedvoxPacketM.StationInformation.StationMetrics.NetworkType]
-                WIRED: _ClassVar[RedvoxPacketM.StationInformation.StationMetrics.NetworkType]
-            UNKNOWN_NETWORK: RedvoxPacketM.StationInformation.StationMetrics.NetworkType
-            NO_NETWORK: RedvoxPacketM.StationInformation.StationMetrics.NetworkType
-            WIFI: RedvoxPacketM.StationInformation.StationMetrics.NetworkType
-            CELLULAR: RedvoxPacketM.StationInformation.StationMetrics.NetworkType
-            WIRED: RedvoxPacketM.StationInformation.StationMetrics.NetworkType
-            class WifiWakeLock(int, metaclass=_enum_type_wrapper.EnumTypeWrapper):
-                __slots__ = []
-                NONE: _ClassVar[RedvoxPacketM.StationInformation.StationMetrics.WifiWakeLock]
-                HIGH_PERF: _ClassVar[RedvoxPacketM.StationInformation.StationMetrics.WifiWakeLock]
-                LOW_LATENCY: _ClassVar[RedvoxPacketM.StationInformation.StationMetrics.WifiWakeLock]
-                OTHER: _ClassVar[RedvoxPacketM.StationInformation.StationMetrics.WifiWakeLock]
-            NONE: RedvoxPacketM.StationInformation.StationMetrics.WifiWakeLock
-            HIGH_PERF: RedvoxPacketM.StationInformation.StationMetrics.WifiWakeLock
-            LOW_LATENCY: RedvoxPacketM.StationInformation.StationMetrics.WifiWakeLock
-            OTHER: RedvoxPacketM.StationInformation.StationMetrics.WifiWakeLock
-            class CellServiceState(int, metaclass=_enum_type_wrapper.EnumTypeWrapper):
-                __slots__ = []
-                UNKNOWN: _ClassVar[RedvoxPacketM.StationInformation.StationMetrics.CellServiceState]
-                EMERGENCY: _ClassVar[RedvoxPacketM.StationInformation.StationMetrics.CellServiceState]
-                NOMINAL: _ClassVar[RedvoxPacketM.StationInformation.StationMetrics.CellServiceState]
-                OUT_OF_SERVICE: _ClassVar[RedvoxPacketM.StationInformation.StationMetrics.CellServiceState]
-                POWER_OFF: _ClassVar[RedvoxPacketM.StationInformation.StationMetrics.CellServiceState]
-            UNKNOWN: RedvoxPacketM.StationInformation.StationMetrics.CellServiceState
-            EMERGENCY: RedvoxPacketM.StationInformation.StationMetrics.CellServiceState
-            NOMINAL: RedvoxPacketM.StationInformation.StationMetrics.CellServiceState
-            OUT_OF_SERVICE: RedvoxPacketM.StationInformation.StationMetrics.CellServiceState
-            POWER_OFF: RedvoxPacketM.StationInformation.StationMetrics.CellServiceState
-            class PowerState(int, metaclass=_enum_type_wrapper.EnumTypeWrapper):
-                __slots__ = []
-                UNKNOWN_POWER_STATE: _ClassVar[RedvoxPacketM.StationInformation.StationMetrics.PowerState]
-                UNPLUGGED: _ClassVar[RedvoxPacketM.StationInformation.StationMetrics.PowerState]
-                CHARGING: _ClassVar[RedvoxPacketM.StationInformation.StationMetrics.PowerState]
-                CHARGED: _ClassVar[RedvoxPacketM.StationInformation.StationMetrics.PowerState]
-            UNKNOWN_POWER_STATE: RedvoxPacketM.StationInformation.StationMetrics.PowerState
-            UNPLUGGED: RedvoxPacketM.StationInformation.StationMetrics.PowerState
-            CHARGING: RedvoxPacketM.StationInformation.StationMetrics.PowerState
-            CHARGED: RedvoxPacketM.StationInformation.StationMetrics.PowerState
-            class ScreenState(int, metaclass=_enum_type_wrapper.EnumTypeWrapper):
-                __slots__ = []
-                UNKNOWN_SCREEN_STATE: _ClassVar[RedvoxPacketM.StationInformation.StationMetrics.ScreenState]
-                ON: _ClassVar[RedvoxPacketM.StationInformation.StationMetrics.ScreenState]
-                OFF: _ClassVar[RedvoxPacketM.StationInformation.StationMetrics.ScreenState]
-                HEADLESS: _ClassVar[RedvoxPacketM.StationInformation.StationMetrics.ScreenState]
-            UNKNOWN_SCREEN_STATE: RedvoxPacketM.StationInformation.StationMetrics.ScreenState
-            ON: RedvoxPacketM.StationInformation.StationMetrics.ScreenState
-            OFF: RedvoxPacketM.StationInformation.StationMetrics.ScreenState
-            HEADLESS: RedvoxPacketM.StationInformation.StationMetrics.ScreenState
-=======
+                __slots__ = ["key", "value"]
+                KEY_FIELD_NUMBER: _ClassVar[int]
+                VALUE_FIELD_NUMBER: _ClassVar[int]
+                key: str
                 value: bool
                 def __init__(self, key: _Optional[str] = ..., value: bool = ...) -> None: ...
             class BytePayloadEntry(_message.Message):
@@ -259,130 +104,13 @@
                 key: str
                 value: bytes
                 def __init__(self, key: _Optional[str] = ..., value: _Optional[bytes] = ...) -> None: ...
->>>>>>> 6d2de515
-            class MetadataEntry(_message.Message):
-                __slots__ = ["key", "value"]
-                KEY_FIELD_NUMBER: _ClassVar[int]
-                VALUE_FIELD_NUMBER: _ClassVar[int]
-                key: str
-                value: str
-                def __init__(self, key: _Optional[str] = ..., value: _Optional[str] = ...) -> None: ...
-<<<<<<< HEAD
-            TIMESTAMPS_FIELD_NUMBER: _ClassVar[int]
-            NETWORK_TYPE_FIELD_NUMBER: _ClassVar[int]
-            CELL_SERVICE_STATE_FIELD_NUMBER: _ClassVar[int]
-            NETWORK_STRENGTH_FIELD_NUMBER: _ClassVar[int]
-            TEMPERATURE_FIELD_NUMBER: _ClassVar[int]
-            BATTERY_FIELD_NUMBER: _ClassVar[int]
-            BATTERY_CURRENT_FIELD_NUMBER: _ClassVar[int]
-            AVAILABLE_RAM_FIELD_NUMBER: _ClassVar[int]
-            AVAILABLE_DISK_FIELD_NUMBER: _ClassVar[int]
-            CPU_UTILIZATION_FIELD_NUMBER: _ClassVar[int]
-            POWER_STATE_FIELD_NUMBER: _ClassVar[int]
-            WIFI_WAKE_LOCK_FIELD_NUMBER: _ClassVar[int]
-            SCREEN_STATE_FIELD_NUMBER: _ClassVar[int]
-            SCREEN_BRIGHTNESS_FIELD_NUMBER: _ClassVar[int]
-            METADATA_FIELD_NUMBER: _ClassVar[int]
-            timestamps: RedvoxPacketM.TimingPayload
-            network_type: _containers.RepeatedScalarFieldContainer[RedvoxPacketM.StationInformation.StationMetrics.NetworkType]
-            cell_service_state: _containers.RepeatedScalarFieldContainer[RedvoxPacketM.StationInformation.StationMetrics.CellServiceState]
-            network_strength: RedvoxPacketM.SamplePayload
-            temperature: RedvoxPacketM.SamplePayload
-            battery: RedvoxPacketM.SamplePayload
-            battery_current: RedvoxPacketM.SamplePayload
-            available_ram: RedvoxPacketM.SamplePayload
-            available_disk: RedvoxPacketM.SamplePayload
-            cpu_utilization: RedvoxPacketM.SamplePayload
-            power_state: _containers.RepeatedScalarFieldContainer[RedvoxPacketM.StationInformation.StationMetrics.PowerState]
-            wifi_wake_lock: _containers.RepeatedScalarFieldContainer[RedvoxPacketM.StationInformation.StationMetrics.WifiWakeLock]
-            screen_state: _containers.RepeatedScalarFieldContainer[RedvoxPacketM.StationInformation.StationMetrics.ScreenState]
-            screen_brightness: RedvoxPacketM.SamplePayload
-            metadata: _containers.ScalarMap[str, str]
-            def __init__(self, timestamps: _Optional[_Union[RedvoxPacketM.TimingPayload, _Mapping]] = ..., network_type: _Optional[_Iterable[_Union[RedvoxPacketM.StationInformation.StationMetrics.NetworkType, str]]] = ..., cell_service_state: _Optional[_Iterable[_Union[RedvoxPacketM.StationInformation.StationMetrics.CellServiceState, str]]] = ..., network_strength: _Optional[_Union[RedvoxPacketM.SamplePayload, _Mapping]] = ..., temperature: _Optional[_Union[RedvoxPacketM.SamplePayload, _Mapping]] = ..., battery: _Optional[_Union[RedvoxPacketM.SamplePayload, _Mapping]] = ..., battery_current: _Optional[_Union[RedvoxPacketM.SamplePayload, _Mapping]] = ..., available_ram: _Optional[_Union[RedvoxPacketM.SamplePayload, _Mapping]] = ..., available_disk: _Optional[_Union[RedvoxPacketM.SamplePayload, _Mapping]] = ..., cpu_utilization: _Optional[_Union[RedvoxPacketM.SamplePayload, _Mapping]] = ..., power_state: _Optional[_Iterable[_Union[RedvoxPacketM.StationInformation.StationMetrics.PowerState, str]]] = ..., wifi_wake_lock: _Optional[_Iterable[_Union[RedvoxPacketM.StationInformation.StationMetrics.WifiWakeLock, str]]] = ..., screen_state: _Optional[_Iterable[_Union[RedvoxPacketM.StationInformation.StationMetrics.ScreenState, str]]] = ..., screen_brightness: _Optional[_Union[RedvoxPacketM.SamplePayload, _Mapping]] = ..., metadata: _Optional[_Mapping[str, str]] = ...) -> None: ...
-        class AppSettings(_message.Message):
-            __slots__ = ["audio_sampling_rate", "samples_per_window", "audio_source_tuning", "additional_input_sensors", "automatically_record", "launch_at_power_up", "station_id", "station_description", "push_to_server", "publish_data_as_private", "scramble_audio_data", "provide_backfill", "remove_sensor_dc_offset", "fft_overlap", "use_custom_time_sync_server", "time_sync_server_url", "use_custom_data_server", "data_server_url", "use_custom_auth_server", "auth_server_url", "auto_delete_data_files", "storage_space_allowance", "use_sd_card_for_data_storage", "use_location_services", "use_latitude", "use_longitude", "use_altitude", "metrics_rate", "metadata"]
-            class FftOverlap(int, metaclass=_enum_type_wrapper.EnumTypeWrapper):
-                __slots__ = []
-                UNKNOWN: _ClassVar[RedvoxPacketM.StationInformation.AppSettings.FftOverlap]
-                PERCENT_25: _ClassVar[RedvoxPacketM.StationInformation.AppSettings.FftOverlap]
-                PERCENT_50: _ClassVar[RedvoxPacketM.StationInformation.AppSettings.FftOverlap]
-                PERCENT_75: _ClassVar[RedvoxPacketM.StationInformation.AppSettings.FftOverlap]
-            UNKNOWN: RedvoxPacketM.StationInformation.AppSettings.FftOverlap
-            PERCENT_25: RedvoxPacketM.StationInformation.AppSettings.FftOverlap
-            PERCENT_50: RedvoxPacketM.StationInformation.AppSettings.FftOverlap
-            PERCENT_75: RedvoxPacketM.StationInformation.AppSettings.FftOverlap
-            class AudioSamplingRate(int, metaclass=_enum_type_wrapper.EnumTypeWrapper):
-                __slots__ = []
-                UNKNOWN_SAMPLING_RATE: _ClassVar[RedvoxPacketM.StationInformation.AppSettings.AudioSamplingRate]
-                HZ_80: _ClassVar[RedvoxPacketM.StationInformation.AppSettings.AudioSamplingRate]
-                HZ_800: _ClassVar[RedvoxPacketM.StationInformation.AppSettings.AudioSamplingRate]
-                HZ_8000: _ClassVar[RedvoxPacketM.StationInformation.AppSettings.AudioSamplingRate]
-                HZ_16000: _ClassVar[RedvoxPacketM.StationInformation.AppSettings.AudioSamplingRate]
-                HZ_48000: _ClassVar[RedvoxPacketM.StationInformation.AppSettings.AudioSamplingRate]
-            UNKNOWN_SAMPLING_RATE: RedvoxPacketM.StationInformation.AppSettings.AudioSamplingRate
-            HZ_80: RedvoxPacketM.StationInformation.AppSettings.AudioSamplingRate
-            HZ_800: RedvoxPacketM.StationInformation.AppSettings.AudioSamplingRate
-            HZ_8000: RedvoxPacketM.StationInformation.AppSettings.AudioSamplingRate
-            HZ_16000: RedvoxPacketM.StationInformation.AppSettings.AudioSamplingRate
-            HZ_48000: RedvoxPacketM.StationInformation.AppSettings.AudioSamplingRate
-            class AudioSourceTuning(int, metaclass=_enum_type_wrapper.EnumTypeWrapper):
-                __slots__ = []
-                UNKNOWN_TUNING: _ClassVar[RedvoxPacketM.StationInformation.AppSettings.AudioSourceTuning]
-                INFRASOUND_TUNING: _ClassVar[RedvoxPacketM.StationInformation.AppSettings.AudioSourceTuning]
-                LOW_AUDIO_TUNING: _ClassVar[RedvoxPacketM.StationInformation.AppSettings.AudioSourceTuning]
-                AUDIO_TUNING: _ClassVar[RedvoxPacketM.StationInformation.AppSettings.AudioSourceTuning]
-            UNKNOWN_TUNING: RedvoxPacketM.StationInformation.AppSettings.AudioSourceTuning
-            INFRASOUND_TUNING: RedvoxPacketM.StationInformation.AppSettings.AudioSourceTuning
-            LOW_AUDIO_TUNING: RedvoxPacketM.StationInformation.AppSettings.AudioSourceTuning
-            AUDIO_TUNING: RedvoxPacketM.StationInformation.AppSettings.AudioSourceTuning
-            class InputSensor(int, metaclass=_enum_type_wrapper.EnumTypeWrapper):
-                __slots__ = []
-                UNKNOWN_SENSOR: _ClassVar[RedvoxPacketM.StationInformation.AppSettings.InputSensor]
-                ACCELEROMETER: _ClassVar[RedvoxPacketM.StationInformation.AppSettings.InputSensor]
-                ACCELEROMETER_FAST: _ClassVar[RedvoxPacketM.StationInformation.AppSettings.InputSensor]
-                AMBIENT_TEMPERATURE: _ClassVar[RedvoxPacketM.StationInformation.AppSettings.InputSensor]
-                AUDIO: _ClassVar[RedvoxPacketM.StationInformation.AppSettings.InputSensor]
-                COMPRESSED_AUDIO: _ClassVar[RedvoxPacketM.StationInformation.AppSettings.InputSensor]
-                GRAVITY: _ClassVar[RedvoxPacketM.StationInformation.AppSettings.InputSensor]
-                GYROSCOPE: _ClassVar[RedvoxPacketM.StationInformation.AppSettings.InputSensor]
-                GYROSCOPE_FAST: _ClassVar[RedvoxPacketM.StationInformation.AppSettings.InputSensor]
-                IMAGE_PER_SECOND: _ClassVar[RedvoxPacketM.StationInformation.AppSettings.InputSensor]
-                IMAGE_PER_PACKET: _ClassVar[RedvoxPacketM.StationInformation.AppSettings.InputSensor]
-                LIGHT: _ClassVar[RedvoxPacketM.StationInformation.AppSettings.InputSensor]
-                LINEAR_ACCELERATION: _ClassVar[RedvoxPacketM.StationInformation.AppSettings.InputSensor]
-                LOCATION: _ClassVar[RedvoxPacketM.StationInformation.AppSettings.InputSensor]
-                MAGNETOMETER: _ClassVar[RedvoxPacketM.StationInformation.AppSettings.InputSensor]
-                MAGNETOMETER_FAST: _ClassVar[RedvoxPacketM.StationInformation.AppSettings.InputSensor]
-                ORIENTATION: _ClassVar[RedvoxPacketM.StationInformation.AppSettings.InputSensor]
-                PRESSURE: _ClassVar[RedvoxPacketM.StationInformation.AppSettings.InputSensor]
-                PROXIMITY: _ClassVar[RedvoxPacketM.StationInformation.AppSettings.InputSensor]
-                RELATIVE_HUMIDITY: _ClassVar[RedvoxPacketM.StationInformation.AppSettings.InputSensor]
-                ROTATION_VECTOR: _ClassVar[RedvoxPacketM.StationInformation.AppSettings.InputSensor]
-                VELOCITY: _ClassVar[RedvoxPacketM.StationInformation.AppSettings.InputSensor]
-            UNKNOWN_SENSOR: RedvoxPacketM.StationInformation.AppSettings.InputSensor
-            ACCELEROMETER: RedvoxPacketM.StationInformation.AppSettings.InputSensor
-            ACCELEROMETER_FAST: RedvoxPacketM.StationInformation.AppSettings.InputSensor
-            AMBIENT_TEMPERATURE: RedvoxPacketM.StationInformation.AppSettings.InputSensor
-            AUDIO: RedvoxPacketM.StationInformation.AppSettings.InputSensor
-            COMPRESSED_AUDIO: RedvoxPacketM.StationInformation.AppSettings.InputSensor
-            GRAVITY: RedvoxPacketM.StationInformation.AppSettings.InputSensor
-            GYROSCOPE: RedvoxPacketM.StationInformation.AppSettings.InputSensor
-            GYROSCOPE_FAST: RedvoxPacketM.StationInformation.AppSettings.InputSensor
-            IMAGE_PER_SECOND: RedvoxPacketM.StationInformation.AppSettings.InputSensor
-            IMAGE_PER_PACKET: RedvoxPacketM.StationInformation.AppSettings.InputSensor
-            LIGHT: RedvoxPacketM.StationInformation.AppSettings.InputSensor
-            LINEAR_ACCELERATION: RedvoxPacketM.StationInformation.AppSettings.InputSensor
-            LOCATION: RedvoxPacketM.StationInformation.AppSettings.InputSensor
-            MAGNETOMETER: RedvoxPacketM.StationInformation.AppSettings.InputSensor
-            MAGNETOMETER_FAST: RedvoxPacketM.StationInformation.AppSettings.InputSensor
-            ORIENTATION: RedvoxPacketM.StationInformation.AppSettings.InputSensor
-            PRESSURE: RedvoxPacketM.StationInformation.AppSettings.InputSensor
-            PROXIMITY: RedvoxPacketM.StationInformation.AppSettings.InputSensor
-            RELATIVE_HUMIDITY: RedvoxPacketM.StationInformation.AppSettings.InputSensor
-            ROTATION_VECTOR: RedvoxPacketM.StationInformation.AppSettings.InputSensor
-            VELOCITY: RedvoxPacketM.StationInformation.AppSettings.InputSensor
-            class MetadataEntry(_message.Message):
-=======
+            class MetadataEntry(_message.Message):
+                __slots__ = ["key", "value"]
+                KEY_FIELD_NUMBER: _ClassVar[int]
+                VALUE_FIELD_NUMBER: _ClassVar[int]
+                key: str
+                value: str
+                def __init__(self, key: _Optional[str] = ..., value: _Optional[str] = ...) -> None: ...
             class NumericPayloadEntry(_message.Message):
                 __slots__ = ["key", "value"]
                 KEY_FIELD_NUMBER: _ClassVar[int]
@@ -391,109 +119,12 @@
                 value: float
                 def __init__(self, key: _Optional[str] = ..., value: _Optional[float] = ...) -> None: ...
             class StringPayloadEntry(_message.Message):
->>>>>>> 6d2de515
-                __slots__ = ["key", "value"]
-                KEY_FIELD_NUMBER: _ClassVar[int]
-                VALUE_FIELD_NUMBER: _ClassVar[int]
-                key: str
-                value: str
-                def __init__(self, key: _Optional[str] = ..., value: _Optional[str] = ...) -> None: ...
-<<<<<<< HEAD
-            AUDIO_SAMPLING_RATE_FIELD_NUMBER: _ClassVar[int]
-            SAMPLES_PER_WINDOW_FIELD_NUMBER: _ClassVar[int]
-            AUDIO_SOURCE_TUNING_FIELD_NUMBER: _ClassVar[int]
-            ADDITIONAL_INPUT_SENSORS_FIELD_NUMBER: _ClassVar[int]
-            AUTOMATICALLY_RECORD_FIELD_NUMBER: _ClassVar[int]
-            LAUNCH_AT_POWER_UP_FIELD_NUMBER: _ClassVar[int]
-            STATION_ID_FIELD_NUMBER: _ClassVar[int]
-            STATION_DESCRIPTION_FIELD_NUMBER: _ClassVar[int]
-            PUSH_TO_SERVER_FIELD_NUMBER: _ClassVar[int]
-            PUBLISH_DATA_AS_PRIVATE_FIELD_NUMBER: _ClassVar[int]
-            SCRAMBLE_AUDIO_DATA_FIELD_NUMBER: _ClassVar[int]
-            PROVIDE_BACKFILL_FIELD_NUMBER: _ClassVar[int]
-            REMOVE_SENSOR_DC_OFFSET_FIELD_NUMBER: _ClassVar[int]
-            FFT_OVERLAP_FIELD_NUMBER: _ClassVar[int]
-            USE_CUSTOM_TIME_SYNC_SERVER_FIELD_NUMBER: _ClassVar[int]
-            TIME_SYNC_SERVER_URL_FIELD_NUMBER: _ClassVar[int]
-            USE_CUSTOM_DATA_SERVER_FIELD_NUMBER: _ClassVar[int]
-            DATA_SERVER_URL_FIELD_NUMBER: _ClassVar[int]
-            USE_CUSTOM_AUTH_SERVER_FIELD_NUMBER: _ClassVar[int]
-            AUTH_SERVER_URL_FIELD_NUMBER: _ClassVar[int]
-            AUTO_DELETE_DATA_FILES_FIELD_NUMBER: _ClassVar[int]
-            STORAGE_SPACE_ALLOWANCE_FIELD_NUMBER: _ClassVar[int]
-            USE_SD_CARD_FOR_DATA_STORAGE_FIELD_NUMBER: _ClassVar[int]
-            USE_LOCATION_SERVICES_FIELD_NUMBER: _ClassVar[int]
-            USE_LATITUDE_FIELD_NUMBER: _ClassVar[int]
-            USE_LONGITUDE_FIELD_NUMBER: _ClassVar[int]
-            USE_ALTITUDE_FIELD_NUMBER: _ClassVar[int]
-            METRICS_RATE_FIELD_NUMBER: _ClassVar[int]
-            METADATA_FIELD_NUMBER: _ClassVar[int]
-            audio_sampling_rate: RedvoxPacketM.StationInformation.AppSettings.AudioSamplingRate
-            samples_per_window: float
-            audio_source_tuning: RedvoxPacketM.StationInformation.AppSettings.AudioSourceTuning
-            additional_input_sensors: _containers.RepeatedScalarFieldContainer[RedvoxPacketM.StationInformation.AppSettings.InputSensor]
-            automatically_record: bool
-            launch_at_power_up: bool
-            station_id: str
-            station_description: str
-            push_to_server: bool
-            publish_data_as_private: bool
-            scramble_audio_data: bool
-            provide_backfill: bool
-            remove_sensor_dc_offset: bool
-            fft_overlap: RedvoxPacketM.StationInformation.AppSettings.FftOverlap
-            use_custom_time_sync_server: bool
-            time_sync_server_url: str
-            use_custom_data_server: bool
-            data_server_url: str
-            use_custom_auth_server: bool
-            auth_server_url: str
-            auto_delete_data_files: bool
-            storage_space_allowance: float
-            use_sd_card_for_data_storage: bool
-            use_location_services: bool
-            use_latitude: float
-            use_longitude: float
-            use_altitude: float
-            metrics_rate: RedvoxPacketM.StationInformation.MetricsRate
-            metadata: _containers.ScalarMap[str, str]
-            def __init__(self, audio_sampling_rate: _Optional[_Union[RedvoxPacketM.StationInformation.AppSettings.AudioSamplingRate, str]] = ..., samples_per_window: _Optional[float] = ..., audio_source_tuning: _Optional[_Union[RedvoxPacketM.StationInformation.AppSettings.AudioSourceTuning, str]] = ..., additional_input_sensors: _Optional[_Iterable[_Union[RedvoxPacketM.StationInformation.AppSettings.InputSensor, str]]] = ..., automatically_record: bool = ..., launch_at_power_up: bool = ..., station_id: _Optional[str] = ..., station_description: _Optional[str] = ..., push_to_server: bool = ..., publish_data_as_private: bool = ..., scramble_audio_data: bool = ..., provide_backfill: bool = ..., remove_sensor_dc_offset: bool = ..., fft_overlap: _Optional[_Union[RedvoxPacketM.StationInformation.AppSettings.FftOverlap, str]] = ..., use_custom_time_sync_server: bool = ..., time_sync_server_url: _Optional[str] = ..., use_custom_data_server: bool = ..., data_server_url: _Optional[str] = ..., use_custom_auth_server: bool = ..., auth_server_url: _Optional[str] = ..., auto_delete_data_files: bool = ..., storage_space_allowance: _Optional[float] = ..., use_sd_card_for_data_storage: bool = ..., use_location_services: bool = ..., use_latitude: _Optional[float] = ..., use_longitude: _Optional[float] = ..., use_altitude: _Optional[float] = ..., metrics_rate: _Optional[_Union[RedvoxPacketM.StationInformation.MetricsRate, str]] = ..., metadata: _Optional[_Mapping[str, str]] = ...) -> None: ...
-        ID_FIELD_NUMBER: _ClassVar[int]
-        UUID_FIELD_NUMBER: _ClassVar[int]
-        DESCRIPTION_FIELD_NUMBER: _ClassVar[int]
-        AUTH_ID_FIELD_NUMBER: _ClassVar[int]
-        MAKE_FIELD_NUMBER: _ClassVar[int]
-        MODEL_FIELD_NUMBER: _ClassVar[int]
-        OS_FIELD_NUMBER: _ClassVar[int]
-        OS_VERSION_FIELD_NUMBER: _ClassVar[int]
-        APP_VERSION_FIELD_NUMBER: _ClassVar[int]
-        IS_PRIVATE_FIELD_NUMBER: _ClassVar[int]
-        APP_SETTINGS_FIELD_NUMBER: _ClassVar[int]
-        STATION_METRICS_FIELD_NUMBER: _ClassVar[int]
-        SERVICE_URLS_FIELD_NUMBER: _ClassVar[int]
-        METADATA_FIELD_NUMBER: _ClassVar[int]
-        id: str
-        uuid: str
-        description: str
-        auth_id: str
-        make: str
-        model: str
-        os: RedvoxPacketM.StationInformation.OsType
-        os_version: str
-        app_version: str
-        is_private: bool
-        app_settings: RedvoxPacketM.StationInformation.AppSettings
-        station_metrics: RedvoxPacketM.StationInformation.StationMetrics
-        service_urls: RedvoxPacketM.StationInformation.ServiceUrls
-        metadata: _containers.ScalarMap[str, str]
-        def __init__(self, id: _Optional[str] = ..., uuid: _Optional[str] = ..., description: _Optional[str] = ..., auth_id: _Optional[str] = ..., make: _Optional[str] = ..., model: _Optional[str] = ..., os: _Optional[_Union[RedvoxPacketM.StationInformation.OsType, str]] = ..., os_version: _Optional[str] = ..., app_version: _Optional[str] = ..., is_private: bool = ..., app_settings: _Optional[_Union[RedvoxPacketM.StationInformation.AppSettings, _Mapping]] = ..., station_metrics: _Optional[_Union[RedvoxPacketM.StationInformation.StationMetrics, _Mapping]] = ..., service_urls: _Optional[_Union[RedvoxPacketM.StationInformation.ServiceUrls, _Mapping]] = ..., metadata: _Optional[_Mapping[str, str]] = ...) -> None: ...
-    class TimingInformation(_message.Message):
-        __slots__ = ["packet_start_os_timestamp", "packet_start_mach_timestamp", "packet_end_os_timestamp", "packet_end_mach_timestamp", "server_acquisition_arrival_timestamp", "app_start_mach_timestamp", "synch_exchanges", "best_latency", "best_offset", "score", "score_method", "unit", "metadata"]
-        class TimingScoreMethod(int, metaclass=_enum_type_wrapper.EnumTypeWrapper):
-            __slots__ = []
-            UNKNOWN: _ClassVar[RedvoxPacketM.TimingInformation.TimingScoreMethod]
-        UNKNOWN: RedvoxPacketM.TimingInformation.TimingScoreMethod
-=======
+                __slots__ = ["key", "value"]
+                KEY_FIELD_NUMBER: _ClassVar[int]
+                VALUE_FIELD_NUMBER: _ClassVar[int]
+                key: str
+                value: str
+                def __init__(self, key: _Optional[str] = ..., value: _Optional[str] = ...) -> None: ...
             BOOLEAN_PAYLOAD_FIELD_NUMBER: _ClassVar[int]
             BYTE_PAYLOAD_FIELD_NUMBER: _ClassVar[int]
             DESCRIPTION_FIELD_NUMBER: _ClassVar[int]
@@ -507,7 +138,6 @@
             numeric_payload: _containers.ScalarMap[str, float]
             string_payload: _containers.ScalarMap[str, str]
             def __init__(self, description: _Optional[str] = ..., string_payload: _Optional[_Mapping[str, str]] = ..., numeric_payload: _Optional[_Mapping[str, float]] = ..., boolean_payload: _Optional[_Mapping[str, bool]] = ..., byte_payload: _Optional[_Mapping[str, bytes]] = ..., metadata: _Optional[_Mapping[str, str]] = ...) -> None: ...
->>>>>>> 6d2de515
         class MetadataEntry(_message.Message):
             __slots__ = ["key", "value"]
             KEY_FIELD_NUMBER: _ClassVar[int]
@@ -515,63 +145,6 @@
             key: str
             value: str
             def __init__(self, key: _Optional[str] = ..., value: _Optional[str] = ...) -> None: ...
-<<<<<<< HEAD
-        class SynchExchange(_message.Message):
-            __slots__ = ["a1", "a2", "a3", "b1", "b2", "b3", "unit", "metadata"]
-            class MetadataEntry(_message.Message):
-                __slots__ = ["key", "value"]
-                KEY_FIELD_NUMBER: _ClassVar[int]
-                VALUE_FIELD_NUMBER: _ClassVar[int]
-                key: str
-                value: str
-                def __init__(self, key: _Optional[str] = ..., value: _Optional[str] = ...) -> None: ...
-            A1_FIELD_NUMBER: _ClassVar[int]
-            A2_FIELD_NUMBER: _ClassVar[int]
-            A3_FIELD_NUMBER: _ClassVar[int]
-            B1_FIELD_NUMBER: _ClassVar[int]
-            B2_FIELD_NUMBER: _ClassVar[int]
-            B3_FIELD_NUMBER: _ClassVar[int]
-            UNIT_FIELD_NUMBER: _ClassVar[int]
-            METADATA_FIELD_NUMBER: _ClassVar[int]
-            a1: float
-            a2: float
-            a3: float
-            b1: float
-            b2: float
-            b3: float
-            unit: RedvoxPacketM.Unit
-            metadata: _containers.ScalarMap[str, str]
-            def __init__(self, a1: _Optional[float] = ..., a2: _Optional[float] = ..., a3: _Optional[float] = ..., b1: _Optional[float] = ..., b2: _Optional[float] = ..., b3: _Optional[float] = ..., unit: _Optional[_Union[RedvoxPacketM.Unit, str]] = ..., metadata: _Optional[_Mapping[str, str]] = ...) -> None: ...
-        PACKET_START_OS_TIMESTAMP_FIELD_NUMBER: _ClassVar[int]
-        PACKET_START_MACH_TIMESTAMP_FIELD_NUMBER: _ClassVar[int]
-        PACKET_END_OS_TIMESTAMP_FIELD_NUMBER: _ClassVar[int]
-        PACKET_END_MACH_TIMESTAMP_FIELD_NUMBER: _ClassVar[int]
-        SERVER_ACQUISITION_ARRIVAL_TIMESTAMP_FIELD_NUMBER: _ClassVar[int]
-        APP_START_MACH_TIMESTAMP_FIELD_NUMBER: _ClassVar[int]
-        SYNCH_EXCHANGES_FIELD_NUMBER: _ClassVar[int]
-        BEST_LATENCY_FIELD_NUMBER: _ClassVar[int]
-        BEST_OFFSET_FIELD_NUMBER: _ClassVar[int]
-        SCORE_FIELD_NUMBER: _ClassVar[int]
-        SCORE_METHOD_FIELD_NUMBER: _ClassVar[int]
-        UNIT_FIELD_NUMBER: _ClassVar[int]
-        METADATA_FIELD_NUMBER: _ClassVar[int]
-        packet_start_os_timestamp: float
-        packet_start_mach_timestamp: float
-        packet_end_os_timestamp: float
-        packet_end_mach_timestamp: float
-        server_acquisition_arrival_timestamp: float
-        app_start_mach_timestamp: float
-        synch_exchanges: _containers.RepeatedCompositeFieldContainer[RedvoxPacketM.TimingInformation.SynchExchange]
-        best_latency: float
-        best_offset: float
-        score: float
-        score_method: RedvoxPacketM.TimingInformation.TimingScoreMethod
-        unit: RedvoxPacketM.Unit
-        metadata: _containers.ScalarMap[str, str]
-        def __init__(self, packet_start_os_timestamp: _Optional[float] = ..., packet_start_mach_timestamp: _Optional[float] = ..., packet_end_os_timestamp: _Optional[float] = ..., packet_end_mach_timestamp: _Optional[float] = ..., server_acquisition_arrival_timestamp: _Optional[float] = ..., app_start_mach_timestamp: _Optional[float] = ..., synch_exchanges: _Optional[_Iterable[_Union[RedvoxPacketM.TimingInformation.SynchExchange, _Mapping]]] = ..., best_latency: _Optional[float] = ..., best_offset: _Optional[float] = ..., score: _Optional[float] = ..., score_method: _Optional[_Union[RedvoxPacketM.TimingInformation.TimingScoreMethod, str]] = ..., unit: _Optional[_Union[RedvoxPacketM.Unit, str]] = ..., metadata: _Optional[_Mapping[str, str]] = ...) -> None: ...
-    class Sensors(_message.Message):
-        __slots__ = ["accelerometer", "ambient_temperature", "audio", "compressed_audio", "gravity", "gyroscope", "image", "light", "linear_acceleration", "location", "magnetometer", "orientation", "pressure", "proximity", "relative_humidity", "rotation_vector", "velocity", "metadata"]
-=======
         EVENTS_FIELD_NUMBER: _ClassVar[int]
         METADATA_FIELD_NUMBER: _ClassVar[int]
         NAME_FIELD_NUMBER: _ClassVar[int]
@@ -590,7 +163,6 @@
         def __init__(self, key: _Optional[str] = ..., value: _Optional[str] = ...) -> None: ...
     class SamplePayload(_message.Message):
         __slots__ = ["metadata", "unit", "value_statistics", "values"]
->>>>>>> 6d2de515
         class MetadataEntry(_message.Message):
             __slots__ = ["key", "value"]
             KEY_FIELD_NUMBER: _ClassVar[int]
@@ -598,10 +170,6 @@
             key: str
             value: str
             def __init__(self, key: _Optional[str] = ..., value: _Optional[str] = ...) -> None: ...
-<<<<<<< HEAD
-        class Audio(_message.Message):
-            __slots__ = ["sensor_description", "first_sample_timestamp", "sample_rate", "bits_of_precision", "is_scrambled", "encoding", "samples", "metadata"]
-=======
         METADATA_FIELD_NUMBER: _ClassVar[int]
         UNIT_FIELD_NUMBER: _ClassVar[int]
         VALUES_FIELD_NUMBER: _ClassVar[int]
@@ -615,41 +183,13 @@
         __slots__ = ["accelerometer", "ambient_temperature", "audio", "compressed_audio", "gravity", "gyroscope", "image", "light", "linear_acceleration", "location", "magnetometer", "metadata", "orientation", "pressure", "proximity", "relative_humidity", "rotation_vector", "velocity"]
         class Audio(_message.Message):
             __slots__ = ["bits_of_precision", "encoding", "first_sample_timestamp", "is_scrambled", "metadata", "sample_rate", "samples", "sensor_description"]
->>>>>>> 6d2de515
-            class MetadataEntry(_message.Message):
-                __slots__ = ["key", "value"]
-                KEY_FIELD_NUMBER: _ClassVar[int]
-                VALUE_FIELD_NUMBER: _ClassVar[int]
-                key: str
-                value: str
-                def __init__(self, key: _Optional[str] = ..., value: _Optional[str] = ...) -> None: ...
-<<<<<<< HEAD
-            SENSOR_DESCRIPTION_FIELD_NUMBER: _ClassVar[int]
-            FIRST_SAMPLE_TIMESTAMP_FIELD_NUMBER: _ClassVar[int]
-            SAMPLE_RATE_FIELD_NUMBER: _ClassVar[int]
-            BITS_OF_PRECISION_FIELD_NUMBER: _ClassVar[int]
-            IS_SCRAMBLED_FIELD_NUMBER: _ClassVar[int]
-            ENCODING_FIELD_NUMBER: _ClassVar[int]
-            SAMPLES_FIELD_NUMBER: _ClassVar[int]
-            METADATA_FIELD_NUMBER: _ClassVar[int]
-            sensor_description: str
-            first_sample_timestamp: float
-            sample_rate: float
-            bits_of_precision: float
-            is_scrambled: bool
-            encoding: str
-            samples: RedvoxPacketM.SamplePayload
-            metadata: _containers.ScalarMap[str, str]
-            def __init__(self, sensor_description: _Optional[str] = ..., first_sample_timestamp: _Optional[float] = ..., sample_rate: _Optional[float] = ..., bits_of_precision: _Optional[float] = ..., is_scrambled: bool = ..., encoding: _Optional[str] = ..., samples: _Optional[_Union[RedvoxPacketM.SamplePayload, _Mapping]] = ..., metadata: _Optional[_Mapping[str, str]] = ...) -> None: ...
-        class CompressedAudio(_message.Message):
-            __slots__ = ["sensor_description", "first_sample_timestamp", "sample_rate", "is_scrambled", "audio_bytes", "audio_codec", "metadata"]
-            class AudioCodec(int, metaclass=_enum_type_wrapper.EnumTypeWrapper):
-                __slots__ = []
-                UNKNOWN: _ClassVar[RedvoxPacketM.Sensors.CompressedAudio.AudioCodec]
-                FLAC: _ClassVar[RedvoxPacketM.Sensors.CompressedAudio.AudioCodec]
-            UNKNOWN: RedvoxPacketM.Sensors.CompressedAudio.AudioCodec
-            FLAC: RedvoxPacketM.Sensors.CompressedAudio.AudioCodec
-=======
+            class MetadataEntry(_message.Message):
+                __slots__ = ["key", "value"]
+                KEY_FIELD_NUMBER: _ClassVar[int]
+                VALUE_FIELD_NUMBER: _ClassVar[int]
+                key: str
+                value: str
+                def __init__(self, key: _Optional[str] = ..., value: _Optional[str] = ...) -> None: ...
             BITS_OF_PRECISION_FIELD_NUMBER: _ClassVar[int]
             ENCODING_FIELD_NUMBER: _ClassVar[int]
             FIRST_SAMPLE_TIMESTAMP_FIELD_NUMBER: _ClassVar[int]
@@ -671,33 +211,13 @@
             __slots__ = ["audio_bytes", "audio_codec", "first_sample_timestamp", "is_scrambled", "metadata", "sample_rate", "sensor_description"]
             class AudioCodec(int, metaclass=_enum_type_wrapper.EnumTypeWrapper):
                 __slots__ = []
->>>>>>> 6d2de515
-            class MetadataEntry(_message.Message):
-                __slots__ = ["key", "value"]
-                KEY_FIELD_NUMBER: _ClassVar[int]
-                VALUE_FIELD_NUMBER: _ClassVar[int]
-                key: str
-                value: str
-                def __init__(self, key: _Optional[str] = ..., value: _Optional[str] = ...) -> None: ...
-<<<<<<< HEAD
-            SENSOR_DESCRIPTION_FIELD_NUMBER: _ClassVar[int]
-            FIRST_SAMPLE_TIMESTAMP_FIELD_NUMBER: _ClassVar[int]
-            SAMPLE_RATE_FIELD_NUMBER: _ClassVar[int]
-            IS_SCRAMBLED_FIELD_NUMBER: _ClassVar[int]
-            AUDIO_BYTES_FIELD_NUMBER: _ClassVar[int]
-            AUDIO_CODEC_FIELD_NUMBER: _ClassVar[int]
-            METADATA_FIELD_NUMBER: _ClassVar[int]
-            sensor_description: str
-            first_sample_timestamp: float
-            sample_rate: float
-            is_scrambled: bool
-            audio_bytes: bytes
-            audio_codec: RedvoxPacketM.Sensors.CompressedAudio.AudioCodec
-            metadata: _containers.ScalarMap[str, str]
-            def __init__(self, sensor_description: _Optional[str] = ..., first_sample_timestamp: _Optional[float] = ..., sample_rate: _Optional[float] = ..., is_scrambled: bool = ..., audio_bytes: _Optional[bytes] = ..., audio_codec: _Optional[_Union[RedvoxPacketM.Sensors.CompressedAudio.AudioCodec, str]] = ..., metadata: _Optional[_Mapping[str, str]] = ...) -> None: ...
-        class Single(_message.Message):
-            __slots__ = ["sensor_description", "timestamps", "samples", "metadata"]
-=======
+            class MetadataEntry(_message.Message):
+                __slots__ = ["key", "value"]
+                KEY_FIELD_NUMBER: _ClassVar[int]
+                VALUE_FIELD_NUMBER: _ClassVar[int]
+                key: str
+                value: str
+                def __init__(self, key: _Optional[str] = ..., value: _Optional[str] = ...) -> None: ...
             AUDIO_BYTES_FIELD_NUMBER: _ClassVar[int]
             AUDIO_CODEC_FIELD_NUMBER: _ClassVar[int]
             FIRST_SAMPLE_TIMESTAMP_FIELD_NUMBER: _ClassVar[int]
@@ -719,61 +239,13 @@
             __slots__ = ["image_codec", "metadata", "samples", "sensor_description", "timestamps"]
             class ImageCodec(int, metaclass=_enum_type_wrapper.EnumTypeWrapper):
                 __slots__ = []
->>>>>>> 6d2de515
-            class MetadataEntry(_message.Message):
-                __slots__ = ["key", "value"]
-                KEY_FIELD_NUMBER: _ClassVar[int]
-                VALUE_FIELD_NUMBER: _ClassVar[int]
-                key: str
-                value: str
-                def __init__(self, key: _Optional[str] = ..., value: _Optional[str] = ...) -> None: ...
-<<<<<<< HEAD
-            SENSOR_DESCRIPTION_FIELD_NUMBER: _ClassVar[int]
-            TIMESTAMPS_FIELD_NUMBER: _ClassVar[int]
-            SAMPLES_FIELD_NUMBER: _ClassVar[int]
-            METADATA_FIELD_NUMBER: _ClassVar[int]
-            sensor_description: str
-            timestamps: RedvoxPacketM.TimingPayload
-            samples: RedvoxPacketM.SamplePayload
-            metadata: _containers.ScalarMap[str, str]
-            def __init__(self, sensor_description: _Optional[str] = ..., timestamps: _Optional[_Union[RedvoxPacketM.TimingPayload, _Mapping]] = ..., samples: _Optional[_Union[RedvoxPacketM.SamplePayload, _Mapping]] = ..., metadata: _Optional[_Mapping[str, str]] = ...) -> None: ...
-        class Location(_message.Message):
-            __slots__ = ["sensor_description", "timestamps", "timestamps_gps", "latitude_samples", "longitude_samples", "altitude_samples", "speed_samples", "bearing_samples", "horizontal_accuracy_samples", "vertical_accuracy_samples", "speed_accuracy_samples", "bearing_accuracy_samples", "last_best_location", "overall_best_location", "location_permissions_granted", "location_services_requested", "location_services_enabled", "location_providers", "metadata"]
-            class LocationProvider(int, metaclass=_enum_type_wrapper.EnumTypeWrapper):
-                __slots__ = []
-                UNKNOWN: _ClassVar[RedvoxPacketM.Sensors.Location.LocationProvider]
-                NONE: _ClassVar[RedvoxPacketM.Sensors.Location.LocationProvider]
-                USER: _ClassVar[RedvoxPacketM.Sensors.Location.LocationProvider]
-                GPS: _ClassVar[RedvoxPacketM.Sensors.Location.LocationProvider]
-                NETWORK: _ClassVar[RedvoxPacketM.Sensors.Location.LocationProvider]
-            UNKNOWN: RedvoxPacketM.Sensors.Location.LocationProvider
-            NONE: RedvoxPacketM.Sensors.Location.LocationProvider
-            USER: RedvoxPacketM.Sensors.Location.LocationProvider
-            GPS: RedvoxPacketM.Sensors.Location.LocationProvider
-            NETWORK: RedvoxPacketM.Sensors.Location.LocationProvider
-            class MetadataEntry(_message.Message):
-                __slots__ = ["key", "value"]
-                KEY_FIELD_NUMBER: _ClassVar[int]
-                VALUE_FIELD_NUMBER: _ClassVar[int]
-                key: str
-                value: str
-                def __init__(self, key: _Optional[str] = ..., value: _Optional[str] = ...) -> None: ...
-            class BestLocation(_message.Message):
-                __slots__ = ["latitude_longitude_timestamp", "altitude_timestamp", "speed_timestamp", "bearing_timestamp", "latitude_longitude_unit", "altitude_unit", "speed_unit", "bearing_unit", "vertical_accuracy_unit", "horizontal_accuracy_unit", "speed_accuracy_unit", "bearing_accuracy_unit", "latitude", "longitude", "altitude", "speed", "bearing", "vertical_accuracy", "horizontal_accuracy", "speed_accuracy", "bearing_accuracy", "score", "method", "location_provider", "metadata"]
-                class LocationScoreMethod(int, metaclass=_enum_type_wrapper.EnumTypeWrapper):
-                    __slots__ = []
-                    UNKNOWN_METHOD: _ClassVar[RedvoxPacketM.Sensors.Location.BestLocation.LocationScoreMethod]
-                UNKNOWN_METHOD: RedvoxPacketM.Sensors.Location.BestLocation.LocationScoreMethod
-                class MetadataEntry(_message.Message):
-                    __slots__ = ["key", "value"]
-                    KEY_FIELD_NUMBER: _ClassVar[int]
-                    VALUE_FIELD_NUMBER: _ClassVar[int]
-                    key: str
-                    value: str
-                    def __init__(self, key: _Optional[str] = ..., value: _Optional[str] = ...) -> None: ...
-                class BestTimestamp(_message.Message):
-                    __slots__ = ["unit", "mach", "gps", "metadata"]
-=======
+            class MetadataEntry(_message.Message):
+                __slots__ = ["key", "value"]
+                KEY_FIELD_NUMBER: _ClassVar[int]
+                VALUE_FIELD_NUMBER: _ClassVar[int]
+                key: str
+                value: str
+                def __init__(self, key: _Optional[str] = ..., value: _Optional[str] = ...) -> None: ...
             BMP: RedvoxPacketM.Sensors.Image.ImageCodec
             IMAGE_CODEC_FIELD_NUMBER: _ClassVar[int]
             JPG: RedvoxPacketM.Sensors.Image.ImageCodec
@@ -799,7 +271,6 @@
                     __slots__ = []
                 class BestTimestamp(_message.Message):
                     __slots__ = ["gps", "mach", "metadata", "unit"]
->>>>>>> 6d2de515
                     class MetadataEntry(_message.Message):
                         __slots__ = ["key", "value"]
                         KEY_FIELD_NUMBER: _ClassVar[int]
@@ -807,109 +278,6 @@
                         key: str
                         value: str
                         def __init__(self, key: _Optional[str] = ..., value: _Optional[str] = ...) -> None: ...
-<<<<<<< HEAD
-                    UNIT_FIELD_NUMBER: _ClassVar[int]
-                    MACH_FIELD_NUMBER: _ClassVar[int]
-                    GPS_FIELD_NUMBER: _ClassVar[int]
-                    METADATA_FIELD_NUMBER: _ClassVar[int]
-                    unit: RedvoxPacketM.Unit
-                    mach: float
-                    gps: float
-                    metadata: _containers.ScalarMap[str, str]
-                    def __init__(self, unit: _Optional[_Union[RedvoxPacketM.Unit, str]] = ..., mach: _Optional[float] = ..., gps: _Optional[float] = ..., metadata: _Optional[_Mapping[str, str]] = ...) -> None: ...
-                LATITUDE_LONGITUDE_TIMESTAMP_FIELD_NUMBER: _ClassVar[int]
-                ALTITUDE_TIMESTAMP_FIELD_NUMBER: _ClassVar[int]
-                SPEED_TIMESTAMP_FIELD_NUMBER: _ClassVar[int]
-                BEARING_TIMESTAMP_FIELD_NUMBER: _ClassVar[int]
-                LATITUDE_LONGITUDE_UNIT_FIELD_NUMBER: _ClassVar[int]
-                ALTITUDE_UNIT_FIELD_NUMBER: _ClassVar[int]
-                SPEED_UNIT_FIELD_NUMBER: _ClassVar[int]
-                BEARING_UNIT_FIELD_NUMBER: _ClassVar[int]
-                VERTICAL_ACCURACY_UNIT_FIELD_NUMBER: _ClassVar[int]
-                HORIZONTAL_ACCURACY_UNIT_FIELD_NUMBER: _ClassVar[int]
-                SPEED_ACCURACY_UNIT_FIELD_NUMBER: _ClassVar[int]
-                BEARING_ACCURACY_UNIT_FIELD_NUMBER: _ClassVar[int]
-                LATITUDE_FIELD_NUMBER: _ClassVar[int]
-                LONGITUDE_FIELD_NUMBER: _ClassVar[int]
-                ALTITUDE_FIELD_NUMBER: _ClassVar[int]
-                SPEED_FIELD_NUMBER: _ClassVar[int]
-                BEARING_FIELD_NUMBER: _ClassVar[int]
-                VERTICAL_ACCURACY_FIELD_NUMBER: _ClassVar[int]
-                HORIZONTAL_ACCURACY_FIELD_NUMBER: _ClassVar[int]
-                SPEED_ACCURACY_FIELD_NUMBER: _ClassVar[int]
-                BEARING_ACCURACY_FIELD_NUMBER: _ClassVar[int]
-                SCORE_FIELD_NUMBER: _ClassVar[int]
-                METHOD_FIELD_NUMBER: _ClassVar[int]
-                LOCATION_PROVIDER_FIELD_NUMBER: _ClassVar[int]
-                METADATA_FIELD_NUMBER: _ClassVar[int]
-                latitude_longitude_timestamp: RedvoxPacketM.Sensors.Location.BestLocation.BestTimestamp
-                altitude_timestamp: RedvoxPacketM.Sensors.Location.BestLocation.BestTimestamp
-                speed_timestamp: RedvoxPacketM.Sensors.Location.BestLocation.BestTimestamp
-                bearing_timestamp: RedvoxPacketM.Sensors.Location.BestLocation.BestTimestamp
-                latitude_longitude_unit: RedvoxPacketM.Unit
-                altitude_unit: RedvoxPacketM.Unit
-                speed_unit: RedvoxPacketM.Unit
-                bearing_unit: RedvoxPacketM.Unit
-                vertical_accuracy_unit: RedvoxPacketM.Unit
-                horizontal_accuracy_unit: RedvoxPacketM.Unit
-                speed_accuracy_unit: RedvoxPacketM.Unit
-                bearing_accuracy_unit: RedvoxPacketM.Unit
-                latitude: float
-                longitude: float
-                altitude: float
-                speed: float
-                bearing: float
-                vertical_accuracy: float
-                horizontal_accuracy: float
-                speed_accuracy: float
-                bearing_accuracy: float
-                score: float
-                method: RedvoxPacketM.Sensors.Location.BestLocation.LocationScoreMethod
-                location_provider: RedvoxPacketM.Sensors.Location.LocationProvider
-                metadata: _containers.ScalarMap[str, str]
-                def __init__(self, latitude_longitude_timestamp: _Optional[_Union[RedvoxPacketM.Sensors.Location.BestLocation.BestTimestamp, _Mapping]] = ..., altitude_timestamp: _Optional[_Union[RedvoxPacketM.Sensors.Location.BestLocation.BestTimestamp, _Mapping]] = ..., speed_timestamp: _Optional[_Union[RedvoxPacketM.Sensors.Location.BestLocation.BestTimestamp, _Mapping]] = ..., bearing_timestamp: _Optional[_Union[RedvoxPacketM.Sensors.Location.BestLocation.BestTimestamp, _Mapping]] = ..., latitude_longitude_unit: _Optional[_Union[RedvoxPacketM.Unit, str]] = ..., altitude_unit: _Optional[_Union[RedvoxPacketM.Unit, str]] = ..., speed_unit: _Optional[_Union[RedvoxPacketM.Unit, str]] = ..., bearing_unit: _Optional[_Union[RedvoxPacketM.Unit, str]] = ..., vertical_accuracy_unit: _Optional[_Union[RedvoxPacketM.Unit, str]] = ..., horizontal_accuracy_unit: _Optional[_Union[RedvoxPacketM.Unit, str]] = ..., speed_accuracy_unit: _Optional[_Union[RedvoxPacketM.Unit, str]] = ..., bearing_accuracy_unit: _Optional[_Union[RedvoxPacketM.Unit, str]] = ..., latitude: _Optional[float] = ..., longitude: _Optional[float] = ..., altitude: _Optional[float] = ..., speed: _Optional[float] = ..., bearing: _Optional[float] = ..., vertical_accuracy: _Optional[float] = ..., horizontal_accuracy: _Optional[float] = ..., speed_accuracy: _Optional[float] = ..., bearing_accuracy: _Optional[float] = ..., score: _Optional[float] = ..., method: _Optional[_Union[RedvoxPacketM.Sensors.Location.BestLocation.LocationScoreMethod, str]] = ..., location_provider: _Optional[_Union[RedvoxPacketM.Sensors.Location.LocationProvider, str]] = ..., metadata: _Optional[_Mapping[str, str]] = ...) -> None: ...
-            SENSOR_DESCRIPTION_FIELD_NUMBER: _ClassVar[int]
-            TIMESTAMPS_FIELD_NUMBER: _ClassVar[int]
-            TIMESTAMPS_GPS_FIELD_NUMBER: _ClassVar[int]
-            LATITUDE_SAMPLES_FIELD_NUMBER: _ClassVar[int]
-            LONGITUDE_SAMPLES_FIELD_NUMBER: _ClassVar[int]
-            ALTITUDE_SAMPLES_FIELD_NUMBER: _ClassVar[int]
-            SPEED_SAMPLES_FIELD_NUMBER: _ClassVar[int]
-            BEARING_SAMPLES_FIELD_NUMBER: _ClassVar[int]
-            HORIZONTAL_ACCURACY_SAMPLES_FIELD_NUMBER: _ClassVar[int]
-            VERTICAL_ACCURACY_SAMPLES_FIELD_NUMBER: _ClassVar[int]
-            SPEED_ACCURACY_SAMPLES_FIELD_NUMBER: _ClassVar[int]
-            BEARING_ACCURACY_SAMPLES_FIELD_NUMBER: _ClassVar[int]
-            LAST_BEST_LOCATION_FIELD_NUMBER: _ClassVar[int]
-            OVERALL_BEST_LOCATION_FIELD_NUMBER: _ClassVar[int]
-            LOCATION_PERMISSIONS_GRANTED_FIELD_NUMBER: _ClassVar[int]
-            LOCATION_SERVICES_REQUESTED_FIELD_NUMBER: _ClassVar[int]
-            LOCATION_SERVICES_ENABLED_FIELD_NUMBER: _ClassVar[int]
-            LOCATION_PROVIDERS_FIELD_NUMBER: _ClassVar[int]
-            METADATA_FIELD_NUMBER: _ClassVar[int]
-            sensor_description: str
-            timestamps: RedvoxPacketM.TimingPayload
-            timestamps_gps: RedvoxPacketM.TimingPayload
-            latitude_samples: RedvoxPacketM.DoubleSamplePayload
-            longitude_samples: RedvoxPacketM.DoubleSamplePayload
-            altitude_samples: RedvoxPacketM.SamplePayload
-            speed_samples: RedvoxPacketM.SamplePayload
-            bearing_samples: RedvoxPacketM.SamplePayload
-            horizontal_accuracy_samples: RedvoxPacketM.SamplePayload
-            vertical_accuracy_samples: RedvoxPacketM.SamplePayload
-            speed_accuracy_samples: RedvoxPacketM.SamplePayload
-            bearing_accuracy_samples: RedvoxPacketM.SamplePayload
-            last_best_location: RedvoxPacketM.Sensors.Location.BestLocation
-            overall_best_location: RedvoxPacketM.Sensors.Location.BestLocation
-            location_permissions_granted: bool
-            location_services_requested: bool
-            location_services_enabled: bool
-            location_providers: _containers.RepeatedScalarFieldContainer[RedvoxPacketM.Sensors.Location.LocationProvider]
-            metadata: _containers.ScalarMap[str, str]
-            def __init__(self, sensor_description: _Optional[str] = ..., timestamps: _Optional[_Union[RedvoxPacketM.TimingPayload, _Mapping]] = ..., timestamps_gps: _Optional[_Union[RedvoxPacketM.TimingPayload, _Mapping]] = ..., latitude_samples: _Optional[_Union[RedvoxPacketM.DoubleSamplePayload, _Mapping]] = ..., longitude_samples: _Optional[_Union[RedvoxPacketM.DoubleSamplePayload, _Mapping]] = ..., altitude_samples: _Optional[_Union[RedvoxPacketM.SamplePayload, _Mapping]] = ..., speed_samples: _Optional[_Union[RedvoxPacketM.SamplePayload, _Mapping]] = ..., bearing_samples: _Optional[_Union[RedvoxPacketM.SamplePayload, _Mapping]] = ..., horizontal_accuracy_samples: _Optional[_Union[RedvoxPacketM.SamplePayload, _Mapping]] = ..., vertical_accuracy_samples: _Optional[_Union[RedvoxPacketM.SamplePayload, _Mapping]] = ..., speed_accuracy_samples: _Optional[_Union[RedvoxPacketM.SamplePayload, _Mapping]] = ..., bearing_accuracy_samples: _Optional[_Union[RedvoxPacketM.SamplePayload, _Mapping]] = ..., last_best_location: _Optional[_Union[RedvoxPacketM.Sensors.Location.BestLocation, _Mapping]] = ..., overall_best_location: _Optional[_Union[RedvoxPacketM.Sensors.Location.BestLocation, _Mapping]] = ..., location_permissions_granted: bool = ..., location_services_requested: bool = ..., location_services_enabled: bool = ..., location_providers: _Optional[_Iterable[_Union[RedvoxPacketM.Sensors.Location.LocationProvider, str]]] = ..., metadata: _Optional[_Mapping[str, str]] = ...) -> None: ...
-        class Xyz(_message.Message):
-            __slots__ = ["sensor_description", "timestamps", "x_samples", "y_samples", "z_samples", "metadata"]
-=======
                     GPS_FIELD_NUMBER: _ClassVar[int]
                     MACH_FIELD_NUMBER: _ClassVar[int]
                     METADATA_FIELD_NUMBER: _ClassVar[int]
@@ -1038,41 +406,13 @@
             def __init__(self, key: _Optional[str] = ..., value: _Optional[str] = ...) -> None: ...
         class Single(_message.Message):
             __slots__ = ["metadata", "samples", "sensor_description", "timestamps"]
->>>>>>> 6d2de515
-            class MetadataEntry(_message.Message):
-                __slots__ = ["key", "value"]
-                KEY_FIELD_NUMBER: _ClassVar[int]
-                VALUE_FIELD_NUMBER: _ClassVar[int]
-                key: str
-                value: str
-                def __init__(self, key: _Optional[str] = ..., value: _Optional[str] = ...) -> None: ...
-<<<<<<< HEAD
-            SENSOR_DESCRIPTION_FIELD_NUMBER: _ClassVar[int]
-            TIMESTAMPS_FIELD_NUMBER: _ClassVar[int]
-            X_SAMPLES_FIELD_NUMBER: _ClassVar[int]
-            Y_SAMPLES_FIELD_NUMBER: _ClassVar[int]
-            Z_SAMPLES_FIELD_NUMBER: _ClassVar[int]
-            METADATA_FIELD_NUMBER: _ClassVar[int]
-            sensor_description: str
-            timestamps: RedvoxPacketM.TimingPayload
-            x_samples: RedvoxPacketM.SamplePayload
-            y_samples: RedvoxPacketM.SamplePayload
-            z_samples: RedvoxPacketM.SamplePayload
-            metadata: _containers.ScalarMap[str, str]
-            def __init__(self, sensor_description: _Optional[str] = ..., timestamps: _Optional[_Union[RedvoxPacketM.TimingPayload, _Mapping]] = ..., x_samples: _Optional[_Union[RedvoxPacketM.SamplePayload, _Mapping]] = ..., y_samples: _Optional[_Union[RedvoxPacketM.SamplePayload, _Mapping]] = ..., z_samples: _Optional[_Union[RedvoxPacketM.SamplePayload, _Mapping]] = ..., metadata: _Optional[_Mapping[str, str]] = ...) -> None: ...
-        class Image(_message.Message):
-            __slots__ = ["sensor_description", "timestamps", "samples", "image_codec", "metadata"]
-            class ImageCodec(int, metaclass=_enum_type_wrapper.EnumTypeWrapper):
-                __slots__ = []
-                UNKNOWN: _ClassVar[RedvoxPacketM.Sensors.Image.ImageCodec]
-                PNG: _ClassVar[RedvoxPacketM.Sensors.Image.ImageCodec]
-                JPG: _ClassVar[RedvoxPacketM.Sensors.Image.ImageCodec]
-                BMP: _ClassVar[RedvoxPacketM.Sensors.Image.ImageCodec]
-            UNKNOWN: RedvoxPacketM.Sensors.Image.ImageCodec
-            PNG: RedvoxPacketM.Sensors.Image.ImageCodec
-            JPG: RedvoxPacketM.Sensors.Image.ImageCodec
-            BMP: RedvoxPacketM.Sensors.Image.ImageCodec
-=======
+            class MetadataEntry(_message.Message):
+                __slots__ = ["key", "value"]
+                KEY_FIELD_NUMBER: _ClassVar[int]
+                VALUE_FIELD_NUMBER: _ClassVar[int]
+                key: str
+                value: str
+                def __init__(self, key: _Optional[str] = ..., value: _Optional[str] = ...) -> None: ...
             METADATA_FIELD_NUMBER: _ClassVar[int]
             SAMPLES_FIELD_NUMBER: _ClassVar[int]
             SENSOR_DESCRIPTION_FIELD_NUMBER: _ClassVar[int]
@@ -1084,27 +424,13 @@
             def __init__(self, sensor_description: _Optional[str] = ..., timestamps: _Optional[_Union[RedvoxPacketM.TimingPayload, _Mapping]] = ..., samples: _Optional[_Union[RedvoxPacketM.SamplePayload, _Mapping]] = ..., metadata: _Optional[_Mapping[str, str]] = ...) -> None: ...
         class Xyz(_message.Message):
             __slots__ = ["metadata", "sensor_description", "timestamps", "x_samples", "y_samples", "z_samples"]
->>>>>>> 6d2de515
-            class MetadataEntry(_message.Message):
-                __slots__ = ["key", "value"]
-                KEY_FIELD_NUMBER: _ClassVar[int]
-                VALUE_FIELD_NUMBER: _ClassVar[int]
-                key: str
-                value: str
-                def __init__(self, key: _Optional[str] = ..., value: _Optional[str] = ...) -> None: ...
-<<<<<<< HEAD
-            SENSOR_DESCRIPTION_FIELD_NUMBER: _ClassVar[int]
-            TIMESTAMPS_FIELD_NUMBER: _ClassVar[int]
-            SAMPLES_FIELD_NUMBER: _ClassVar[int]
-            IMAGE_CODEC_FIELD_NUMBER: _ClassVar[int]
-            METADATA_FIELD_NUMBER: _ClassVar[int]
-            sensor_description: str
-            timestamps: RedvoxPacketM.TimingPayload
-            samples: _containers.RepeatedScalarFieldContainer[bytes]
-            image_codec: RedvoxPacketM.Sensors.Image.ImageCodec
-            metadata: _containers.ScalarMap[str, str]
-            def __init__(self, sensor_description: _Optional[str] = ..., timestamps: _Optional[_Union[RedvoxPacketM.TimingPayload, _Mapping]] = ..., samples: _Optional[_Iterable[bytes]] = ..., image_codec: _Optional[_Union[RedvoxPacketM.Sensors.Image.ImageCodec, str]] = ..., metadata: _Optional[_Mapping[str, str]] = ...) -> None: ...
-=======
+            class MetadataEntry(_message.Message):
+                __slots__ = ["key", "value"]
+                KEY_FIELD_NUMBER: _ClassVar[int]
+                VALUE_FIELD_NUMBER: _ClassVar[int]
+                key: str
+                value: str
+                def __init__(self, key: _Optional[str] = ..., value: _Optional[str] = ...) -> None: ...
             METADATA_FIELD_NUMBER: _ClassVar[int]
             SENSOR_DESCRIPTION_FIELD_NUMBER: _ClassVar[int]
             TIMESTAMPS_FIELD_NUMBER: _ClassVar[int]
@@ -1118,7 +444,6 @@
             y_samples: RedvoxPacketM.SamplePayload
             z_samples: RedvoxPacketM.SamplePayload
             def __init__(self, sensor_description: _Optional[str] = ..., timestamps: _Optional[_Union[RedvoxPacketM.TimingPayload, _Mapping]] = ..., x_samples: _Optional[_Union[RedvoxPacketM.SamplePayload, _Mapping]] = ..., y_samples: _Optional[_Union[RedvoxPacketM.SamplePayload, _Mapping]] = ..., z_samples: _Optional[_Union[RedvoxPacketM.SamplePayload, _Mapping]] = ..., metadata: _Optional[_Mapping[str, str]] = ...) -> None: ...
->>>>>>> 6d2de515
         ACCELEROMETER_FIELD_NUMBER: _ClassVar[int]
         AMBIENT_TEMPERATURE_FIELD_NUMBER: _ClassVar[int]
         AUDIO_FIELD_NUMBER: _ClassVar[int]
@@ -1130,20 +455,13 @@
         LINEAR_ACCELERATION_FIELD_NUMBER: _ClassVar[int]
         LOCATION_FIELD_NUMBER: _ClassVar[int]
         MAGNETOMETER_FIELD_NUMBER: _ClassVar[int]
-<<<<<<< HEAD
-=======
         METADATA_FIELD_NUMBER: _ClassVar[int]
->>>>>>> 6d2de515
         ORIENTATION_FIELD_NUMBER: _ClassVar[int]
         PRESSURE_FIELD_NUMBER: _ClassVar[int]
         PROXIMITY_FIELD_NUMBER: _ClassVar[int]
         RELATIVE_HUMIDITY_FIELD_NUMBER: _ClassVar[int]
         ROTATION_VECTOR_FIELD_NUMBER: _ClassVar[int]
         VELOCITY_FIELD_NUMBER: _ClassVar[int]
-<<<<<<< HEAD
-        METADATA_FIELD_NUMBER: _ClassVar[int]
-=======
->>>>>>> 6d2de515
         accelerometer: RedvoxPacketM.Sensors.Xyz
         ambient_temperature: RedvoxPacketM.Sensors.Single
         audio: RedvoxPacketM.Sensors.Audio
@@ -1155,22 +473,13 @@
         linear_acceleration: RedvoxPacketM.Sensors.Xyz
         location: RedvoxPacketM.Sensors.Location
         magnetometer: RedvoxPacketM.Sensors.Xyz
-<<<<<<< HEAD
-=======
         metadata: _containers.ScalarMap[str, str]
->>>>>>> 6d2de515
         orientation: RedvoxPacketM.Sensors.Xyz
         pressure: RedvoxPacketM.Sensors.Single
         proximity: RedvoxPacketM.Sensors.Single
         relative_humidity: RedvoxPacketM.Sensors.Single
         rotation_vector: RedvoxPacketM.Sensors.Xyz
         velocity: RedvoxPacketM.Sensors.Xyz
-<<<<<<< HEAD
-        metadata: _containers.ScalarMap[str, str]
-        def __init__(self, accelerometer: _Optional[_Union[RedvoxPacketM.Sensors.Xyz, _Mapping]] = ..., ambient_temperature: _Optional[_Union[RedvoxPacketM.Sensors.Single, _Mapping]] = ..., audio: _Optional[_Union[RedvoxPacketM.Sensors.Audio, _Mapping]] = ..., compressed_audio: _Optional[_Union[RedvoxPacketM.Sensors.CompressedAudio, _Mapping]] = ..., gravity: _Optional[_Union[RedvoxPacketM.Sensors.Xyz, _Mapping]] = ..., gyroscope: _Optional[_Union[RedvoxPacketM.Sensors.Xyz, _Mapping]] = ..., image: _Optional[_Union[RedvoxPacketM.Sensors.Image, _Mapping]] = ..., light: _Optional[_Union[RedvoxPacketM.Sensors.Single, _Mapping]] = ..., linear_acceleration: _Optional[_Union[RedvoxPacketM.Sensors.Xyz, _Mapping]] = ..., location: _Optional[_Union[RedvoxPacketM.Sensors.Location, _Mapping]] = ..., magnetometer: _Optional[_Union[RedvoxPacketM.Sensors.Xyz, _Mapping]] = ..., orientation: _Optional[_Union[RedvoxPacketM.Sensors.Xyz, _Mapping]] = ..., pressure: _Optional[_Union[RedvoxPacketM.Sensors.Single, _Mapping]] = ..., proximity: _Optional[_Union[RedvoxPacketM.Sensors.Single, _Mapping]] = ..., relative_humidity: _Optional[_Union[RedvoxPacketM.Sensors.Single, _Mapping]] = ..., rotation_vector: _Optional[_Union[RedvoxPacketM.Sensors.Xyz, _Mapping]] = ..., velocity: _Optional[_Union[RedvoxPacketM.Sensors.Xyz, _Mapping]] = ..., metadata: _Optional[_Mapping[str, str]] = ...) -> None: ...
-    class EventStream(_message.Message):
-        __slots__ = ["name", "timestamps", "events", "metadata"]
-=======
         def __init__(self, accelerometer: _Optional[_Union[RedvoxPacketM.Sensors.Xyz, _Mapping]] = ..., ambient_temperature: _Optional[_Union[RedvoxPacketM.Sensors.Single, _Mapping]] = ..., audio: _Optional[_Union[RedvoxPacketM.Sensors.Audio, _Mapping]] = ..., compressed_audio: _Optional[_Union[RedvoxPacketM.Sensors.CompressedAudio, _Mapping]] = ..., gravity: _Optional[_Union[RedvoxPacketM.Sensors.Xyz, _Mapping]] = ..., gyroscope: _Optional[_Union[RedvoxPacketM.Sensors.Xyz, _Mapping]] = ..., image: _Optional[_Union[RedvoxPacketM.Sensors.Image, _Mapping]] = ..., light: _Optional[_Union[RedvoxPacketM.Sensors.Single, _Mapping]] = ..., linear_acceleration: _Optional[_Union[RedvoxPacketM.Sensors.Xyz, _Mapping]] = ..., location: _Optional[_Union[RedvoxPacketM.Sensors.Location, _Mapping]] = ..., magnetometer: _Optional[_Union[RedvoxPacketM.Sensors.Xyz, _Mapping]] = ..., orientation: _Optional[_Union[RedvoxPacketM.Sensors.Xyz, _Mapping]] = ..., pressure: _Optional[_Union[RedvoxPacketM.Sensors.Single, _Mapping]] = ..., proximity: _Optional[_Union[RedvoxPacketM.Sensors.Single, _Mapping]] = ..., relative_humidity: _Optional[_Union[RedvoxPacketM.Sensors.Single, _Mapping]] = ..., rotation_vector: _Optional[_Union[RedvoxPacketM.Sensors.Xyz, _Mapping]] = ..., velocity: _Optional[_Union[RedvoxPacketM.Sensors.Xyz, _Mapping]] = ..., metadata: _Optional[_Mapping[str, str]] = ...) -> None: ...
     class StationInformation(_message.Message):
         __slots__ = ["app_settings", "app_version", "auth_id", "description", "id", "is_private", "make", "metadata", "model", "os", "os_version", "service_urls", "station_metrics", "uuid"]
@@ -1290,7 +599,6 @@
             use_longitude: float
             use_sd_card_for_data_storage: bool
             def __init__(self, audio_sampling_rate: _Optional[_Union[RedvoxPacketM.StationInformation.AppSettings.AudioSamplingRate, str]] = ..., samples_per_window: _Optional[float] = ..., audio_source_tuning: _Optional[_Union[RedvoxPacketM.StationInformation.AppSettings.AudioSourceTuning, str]] = ..., additional_input_sensors: _Optional[_Iterable[_Union[RedvoxPacketM.StationInformation.AppSettings.InputSensor, str]]] = ..., automatically_record: bool = ..., launch_at_power_up: bool = ..., station_id: _Optional[str] = ..., station_description: _Optional[str] = ..., push_to_server: bool = ..., publish_data_as_private: bool = ..., scramble_audio_data: bool = ..., provide_backfill: bool = ..., remove_sensor_dc_offset: bool = ..., fft_overlap: _Optional[_Union[RedvoxPacketM.StationInformation.AppSettings.FftOverlap, str]] = ..., use_custom_time_sync_server: bool = ..., time_sync_server_url: _Optional[str] = ..., use_custom_data_server: bool = ..., data_server_url: _Optional[str] = ..., use_custom_auth_server: bool = ..., auth_server_url: _Optional[str] = ..., auto_delete_data_files: bool = ..., storage_space_allowance: _Optional[float] = ..., use_sd_card_for_data_storage: bool = ..., use_location_services: bool = ..., use_latitude: _Optional[float] = ..., use_longitude: _Optional[float] = ..., use_altitude: _Optional[float] = ..., metrics_rate: _Optional[_Union[RedvoxPacketM.StationInformation.MetricsRate, str]] = ..., metadata: _Optional[_Mapping[str, str]] = ...) -> None: ...
->>>>>>> 6d2de515
         class MetadataEntry(_message.Message):
             __slots__ = ["key", "value"]
             KEY_FIELD_NUMBER: _ClassVar[int]
@@ -1298,44 +606,15 @@
             key: str
             value: str
             def __init__(self, key: _Optional[str] = ..., value: _Optional[str] = ...) -> None: ...
-<<<<<<< HEAD
-        class Event(_message.Message):
-            __slots__ = ["description", "string_payload", "numeric_payload", "boolean_payload", "byte_payload", "metadata"]
-            class StringPayloadEntry(_message.Message):
-=======
         class ServiceUrls(_message.Message):
             __slots__ = ["acquisition_server", "auth_server", "metadata", "synch_server"]
             class MetadataEntry(_message.Message):
->>>>>>> 6d2de515
-                __slots__ = ["key", "value"]
-                KEY_FIELD_NUMBER: _ClassVar[int]
-                VALUE_FIELD_NUMBER: _ClassVar[int]
-                key: str
-                value: str
-                def __init__(self, key: _Optional[str] = ..., value: _Optional[str] = ...) -> None: ...
-<<<<<<< HEAD
-            class NumericPayloadEntry(_message.Message):
-                __slots__ = ["key", "value"]
-                KEY_FIELD_NUMBER: _ClassVar[int]
-                VALUE_FIELD_NUMBER: _ClassVar[int]
-                key: str
-                value: float
-                def __init__(self, key: _Optional[str] = ..., value: _Optional[float] = ...) -> None: ...
-            class BooleanPayloadEntry(_message.Message):
-                __slots__ = ["key", "value"]
-                KEY_FIELD_NUMBER: _ClassVar[int]
-                VALUE_FIELD_NUMBER: _ClassVar[int]
-                key: str
-                value: bool
-                def __init__(self, key: _Optional[str] = ..., value: bool = ...) -> None: ...
-            class BytePayloadEntry(_message.Message):
-                __slots__ = ["key", "value"]
-                KEY_FIELD_NUMBER: _ClassVar[int]
-                VALUE_FIELD_NUMBER: _ClassVar[int]
-                key: str
-                value: bytes
-                def __init__(self, key: _Optional[str] = ..., value: _Optional[bytes] = ...) -> None: ...
-=======
+                __slots__ = ["key", "value"]
+                KEY_FIELD_NUMBER: _ClassVar[int]
+                VALUE_FIELD_NUMBER: _ClassVar[int]
+                key: str
+                value: str
+                def __init__(self, key: _Optional[str] = ..., value: _Optional[str] = ...) -> None: ...
             ACQUISITION_SERVER_FIELD_NUMBER: _ClassVar[int]
             AUTH_SERVER_FIELD_NUMBER: _ClassVar[int]
             METADATA_FIELD_NUMBER: _ClassVar[int]
@@ -1357,40 +636,13 @@
                 __slots__ = []
             class WifiWakeLock(int, metaclass=_enum_type_wrapper.EnumTypeWrapper):
                 __slots__ = []
->>>>>>> 6d2de515
-            class MetadataEntry(_message.Message):
-                __slots__ = ["key", "value"]
-                KEY_FIELD_NUMBER: _ClassVar[int]
-                VALUE_FIELD_NUMBER: _ClassVar[int]
-                key: str
-                value: str
-                def __init__(self, key: _Optional[str] = ..., value: _Optional[str] = ...) -> None: ...
-<<<<<<< HEAD
-            DESCRIPTION_FIELD_NUMBER: _ClassVar[int]
-            STRING_PAYLOAD_FIELD_NUMBER: _ClassVar[int]
-            NUMERIC_PAYLOAD_FIELD_NUMBER: _ClassVar[int]
-            BOOLEAN_PAYLOAD_FIELD_NUMBER: _ClassVar[int]
-            BYTE_PAYLOAD_FIELD_NUMBER: _ClassVar[int]
-            METADATA_FIELD_NUMBER: _ClassVar[int]
-            description: str
-            string_payload: _containers.ScalarMap[str, str]
-            numeric_payload: _containers.ScalarMap[str, float]
-            boolean_payload: _containers.ScalarMap[str, bool]
-            byte_payload: _containers.ScalarMap[str, bytes]
-            metadata: _containers.ScalarMap[str, str]
-            def __init__(self, description: _Optional[str] = ..., string_payload: _Optional[_Mapping[str, str]] = ..., numeric_payload: _Optional[_Mapping[str, float]] = ..., boolean_payload: _Optional[_Mapping[str, bool]] = ..., byte_payload: _Optional[_Mapping[str, bytes]] = ..., metadata: _Optional[_Mapping[str, str]] = ...) -> None: ...
-        NAME_FIELD_NUMBER: _ClassVar[int]
-        TIMESTAMPS_FIELD_NUMBER: _ClassVar[int]
-        EVENTS_FIELD_NUMBER: _ClassVar[int]
-        METADATA_FIELD_NUMBER: _ClassVar[int]
-        name: str
-        timestamps: RedvoxPacketM.TimingPayload
-        events: _containers.RepeatedCompositeFieldContainer[RedvoxPacketM.EventStream.Event]
-        metadata: _containers.ScalarMap[str, str]
-        def __init__(self, name: _Optional[str] = ..., timestamps: _Optional[_Union[RedvoxPacketM.TimingPayload, _Mapping]] = ..., events: _Optional[_Iterable[_Union[RedvoxPacketM.EventStream.Event, _Mapping]]] = ..., metadata: _Optional[_Mapping[str, str]] = ...) -> None: ...
-    class SamplePayload(_message.Message):
-        __slots__ = ["unit", "values", "value_statistics", "metadata"]
-=======
+            class MetadataEntry(_message.Message):
+                __slots__ = ["key", "value"]
+                KEY_FIELD_NUMBER: _ClassVar[int]
+                VALUE_FIELD_NUMBER: _ClassVar[int]
+                key: str
+                value: str
+                def __init__(self, key: _Optional[str] = ..., value: _Optional[str] = ...) -> None: ...
             AVAILABLE_DISK_FIELD_NUMBER: _ClassVar[int]
             AVAILABLE_RAM_FIELD_NUMBER: _ClassVar[int]
             BATTERY_CURRENT_FIELD_NUMBER: _ClassVar[int]
@@ -1484,7 +736,6 @@
         def __init__(self, id: _Optional[str] = ..., uuid: _Optional[str] = ..., description: _Optional[str] = ..., auth_id: _Optional[str] = ..., make: _Optional[str] = ..., model: _Optional[str] = ..., os: _Optional[_Union[RedvoxPacketM.StationInformation.OsType, str]] = ..., os_version: _Optional[str] = ..., app_version: _Optional[str] = ..., is_private: bool = ..., app_settings: _Optional[_Union[RedvoxPacketM.StationInformation.AppSettings, _Mapping]] = ..., station_metrics: _Optional[_Union[RedvoxPacketM.StationInformation.StationMetrics, _Mapping]] = ..., service_urls: _Optional[_Union[RedvoxPacketM.StationInformation.ServiceUrls, _Mapping]] = ..., metadata: _Optional[_Mapping[str, str]] = ...) -> None: ...
     class SummaryStatistics(_message.Message):
         __slots__ = ["count", "max", "mean", "metadata", "min", "range", "standard_deviation"]
->>>>>>> 6d2de515
         class MetadataEntry(_message.Message):
             __slots__ = ["key", "value"]
             KEY_FIELD_NUMBER: _ClassVar[int]
@@ -1492,19 +743,6 @@
             key: str
             value: str
             def __init__(self, key: _Optional[str] = ..., value: _Optional[str] = ...) -> None: ...
-<<<<<<< HEAD
-        UNIT_FIELD_NUMBER: _ClassVar[int]
-        VALUES_FIELD_NUMBER: _ClassVar[int]
-        VALUE_STATISTICS_FIELD_NUMBER: _ClassVar[int]
-        METADATA_FIELD_NUMBER: _ClassVar[int]
-        unit: RedvoxPacketM.Unit
-        values: _containers.RepeatedScalarFieldContainer[float]
-        value_statistics: RedvoxPacketM.SummaryStatistics
-        metadata: _containers.ScalarMap[str, str]
-        def __init__(self, unit: _Optional[_Union[RedvoxPacketM.Unit, str]] = ..., values: _Optional[_Iterable[float]] = ..., value_statistics: _Optional[_Union[RedvoxPacketM.SummaryStatistics, _Mapping]] = ..., metadata: _Optional[_Mapping[str, str]] = ...) -> None: ...
-    class DoubleSamplePayload(_message.Message):
-        __slots__ = ["unit", "values", "value_statistics", "metadata"]
-=======
         COUNT_FIELD_NUMBER: _ClassVar[int]
         MAX_FIELD_NUMBER: _ClassVar[int]
         MEAN_FIELD_NUMBER: _ClassVar[int]
@@ -1524,7 +762,6 @@
         __slots__ = ["app_start_mach_timestamp", "best_latency", "best_offset", "metadata", "packet_end_mach_timestamp", "packet_end_os_timestamp", "packet_start_mach_timestamp", "packet_start_os_timestamp", "score", "score_method", "server_acquisition_arrival_timestamp", "synch_exchanges", "unit"]
         class TimingScoreMethod(int, metaclass=_enum_type_wrapper.EnumTypeWrapper):
             __slots__ = []
->>>>>>> 6d2de515
         class MetadataEntry(_message.Message):
             __slots__ = ["key", "value"]
             KEY_FIELD_NUMBER: _ClassVar[int]
@@ -1532,19 +769,6 @@
             key: str
             value: str
             def __init__(self, key: _Optional[str] = ..., value: _Optional[str] = ...) -> None: ...
-<<<<<<< HEAD
-        UNIT_FIELD_NUMBER: _ClassVar[int]
-        VALUES_FIELD_NUMBER: _ClassVar[int]
-        VALUE_STATISTICS_FIELD_NUMBER: _ClassVar[int]
-        METADATA_FIELD_NUMBER: _ClassVar[int]
-        unit: RedvoxPacketM.Unit
-        values: _containers.RepeatedScalarFieldContainer[float]
-        value_statistics: RedvoxPacketM.SummaryStatistics
-        metadata: _containers.ScalarMap[str, str]
-        def __init__(self, unit: _Optional[_Union[RedvoxPacketM.Unit, str]] = ..., values: _Optional[_Iterable[float]] = ..., value_statistics: _Optional[_Union[RedvoxPacketM.SummaryStatistics, _Mapping]] = ..., metadata: _Optional[_Mapping[str, str]] = ...) -> None: ...
-    class TimingPayload(_message.Message):
-        __slots__ = ["unit", "timestamps", "timestamp_statistics", "mean_sample_rate", "stdev_sample_rate", "metadata"]
-=======
         class SynchExchange(_message.Message):
             __slots__ = ["a1", "a2", "a3", "b1", "b2", "b3", "metadata", "unit"]
             class MetadataEntry(_message.Message):
@@ -1601,7 +825,6 @@
         def __init__(self, packet_start_os_timestamp: _Optional[float] = ..., packet_start_mach_timestamp: _Optional[float] = ..., packet_end_os_timestamp: _Optional[float] = ..., packet_end_mach_timestamp: _Optional[float] = ..., server_acquisition_arrival_timestamp: _Optional[float] = ..., app_start_mach_timestamp: _Optional[float] = ..., synch_exchanges: _Optional[_Iterable[_Union[RedvoxPacketM.TimingInformation.SynchExchange, _Mapping]]] = ..., best_latency: _Optional[float] = ..., best_offset: _Optional[float] = ..., score: _Optional[float] = ..., score_method: _Optional[_Union[RedvoxPacketM.TimingInformation.TimingScoreMethod, str]] = ..., unit: _Optional[_Union[RedvoxPacketM.Unit, str]] = ..., metadata: _Optional[_Mapping[str, str]] = ...) -> None: ...
     class TimingPayload(_message.Message):
         __slots__ = ["mean_sample_rate", "metadata", "stdev_sample_rate", "timestamp_statistics", "timestamps", "unit"]
->>>>>>> 6d2de515
         class MetadataEntry(_message.Message):
             __slots__ = ["key", "value"]
             KEY_FIELD_NUMBER: _ClassVar[int]
@@ -1609,133 +832,6 @@
             key: str
             value: str
             def __init__(self, key: _Optional[str] = ..., value: _Optional[str] = ...) -> None: ...
-<<<<<<< HEAD
-        UNIT_FIELD_NUMBER: _ClassVar[int]
-        TIMESTAMPS_FIELD_NUMBER: _ClassVar[int]
-        TIMESTAMP_STATISTICS_FIELD_NUMBER: _ClassVar[int]
-        MEAN_SAMPLE_RATE_FIELD_NUMBER: _ClassVar[int]
-        STDEV_SAMPLE_RATE_FIELD_NUMBER: _ClassVar[int]
-        METADATA_FIELD_NUMBER: _ClassVar[int]
-        unit: RedvoxPacketM.Unit
-        timestamps: _containers.RepeatedScalarFieldContainer[float]
-        timestamp_statistics: RedvoxPacketM.SummaryStatistics
-        mean_sample_rate: float
-        stdev_sample_rate: float
-        metadata: _containers.ScalarMap[str, str]
-        def __init__(self, unit: _Optional[_Union[RedvoxPacketM.Unit, str]] = ..., timestamps: _Optional[_Iterable[float]] = ..., timestamp_statistics: _Optional[_Union[RedvoxPacketM.SummaryStatistics, _Mapping]] = ..., mean_sample_rate: _Optional[float] = ..., stdev_sample_rate: _Optional[float] = ..., metadata: _Optional[_Mapping[str, str]] = ...) -> None: ...
-    class SummaryStatistics(_message.Message):
-        __slots__ = ["count", "mean", "standard_deviation", "min", "max", "range", "metadata"]
-        class MetadataEntry(_message.Message):
-            __slots__ = ["key", "value"]
-            KEY_FIELD_NUMBER: _ClassVar[int]
-            VALUE_FIELD_NUMBER: _ClassVar[int]
-            key: str
-            value: str
-            def __init__(self, key: _Optional[str] = ..., value: _Optional[str] = ...) -> None: ...
-        COUNT_FIELD_NUMBER: _ClassVar[int]
-        MEAN_FIELD_NUMBER: _ClassVar[int]
-        STANDARD_DEVIATION_FIELD_NUMBER: _ClassVar[int]
-        MIN_FIELD_NUMBER: _ClassVar[int]
-        MAX_FIELD_NUMBER: _ClassVar[int]
-        RANGE_FIELD_NUMBER: _ClassVar[int]
-        METADATA_FIELD_NUMBER: _ClassVar[int]
-        count: float
-        mean: float
-        standard_deviation: float
-        min: float
-        max: float
-        range: float
-        metadata: _containers.ScalarMap[str, str]
-        def __init__(self, count: _Optional[float] = ..., mean: _Optional[float] = ..., standard_deviation: _Optional[float] = ..., min: _Optional[float] = ..., max: _Optional[float] = ..., range: _Optional[float] = ..., metadata: _Optional[_Mapping[str, str]] = ...) -> None: ...
-    API_FIELD_NUMBER: _ClassVar[int]
-    SUB_API_FIELD_NUMBER: _ClassVar[int]
-    STATION_INFORMATION_FIELD_NUMBER: _ClassVar[int]
-    TIMING_INFORMATION_FIELD_NUMBER: _ClassVar[int]
-    SENSORS_FIELD_NUMBER: _ClassVar[int]
-    EVENT_STREAMS_FIELD_NUMBER: _ClassVar[int]
-    METADATA_FIELD_NUMBER: _ClassVar[int]
-    api: float
-    sub_api: float
-    station_information: RedvoxPacketM.StationInformation
-    timing_information: RedvoxPacketM.TimingInformation
-    sensors: RedvoxPacketM.Sensors
-    event_streams: _containers.RepeatedCompositeFieldContainer[RedvoxPacketM.EventStream]
-    metadata: _containers.ScalarMap[str, str]
-    def __init__(self, api: _Optional[float] = ..., sub_api: _Optional[float] = ..., station_information: _Optional[_Union[RedvoxPacketM.StationInformation, _Mapping]] = ..., timing_information: _Optional[_Union[RedvoxPacketM.TimingInformation, _Mapping]] = ..., sensors: _Optional[_Union[RedvoxPacketM.Sensors, _Mapping]] = ..., event_streams: _Optional[_Iterable[_Union[RedvoxPacketM.EventStream, _Mapping]]] = ..., metadata: _Optional[_Mapping[str, str]] = ...) -> None: ...
-
-class EncryptedRedvoxPacketM(_message.Message):
-    __slots__ = ["header", "packet"]
-    class Header(_message.Message):
-        __slots__ = ["station_id", "station_uuid", "auth_token", "firebase_token", "auth_email"]
-        STATION_ID_FIELD_NUMBER: _ClassVar[int]
-        STATION_UUID_FIELD_NUMBER: _ClassVar[int]
-        AUTH_TOKEN_FIELD_NUMBER: _ClassVar[int]
-        FIREBASE_TOKEN_FIELD_NUMBER: _ClassVar[int]
-        AUTH_EMAIL_FIELD_NUMBER: _ClassVar[int]
-        station_id: str
-        station_uuid: str
-        auth_token: str
-        firebase_token: str
-        auth_email: str
-        def __init__(self, station_id: _Optional[str] = ..., station_uuid: _Optional[str] = ..., auth_token: _Optional[str] = ..., firebase_token: _Optional[str] = ..., auth_email: _Optional[str] = ...) -> None: ...
-    HEADER_FIELD_NUMBER: _ClassVar[int]
-    PACKET_FIELD_NUMBER: _ClassVar[int]
-    header: bytes
-    packet: bytes
-    def __init__(self, header: _Optional[bytes] = ..., packet: _Optional[bytes] = ...) -> None: ...
-
-class AcquisitionRequest(_message.Message):
-    __slots__ = ["auth_token", "firebase_token", "checksum", "is_encrypted", "payload", "seq_id"]
-    AUTH_TOKEN_FIELD_NUMBER: _ClassVar[int]
-    FIREBASE_TOKEN_FIELD_NUMBER: _ClassVar[int]
-    CHECKSUM_FIELD_NUMBER: _ClassVar[int]
-    IS_ENCRYPTED_FIELD_NUMBER: _ClassVar[int]
-    PAYLOAD_FIELD_NUMBER: _ClassVar[int]
-    SEQ_ID_FIELD_NUMBER: _ClassVar[int]
-    auth_token: str
-    firebase_token: str
-    checksum: int
-    is_encrypted: bool
-    payload: bytes
-    seq_id: int
-    def __init__(self, auth_token: _Optional[str] = ..., firebase_token: _Optional[str] = ..., checksum: _Optional[int] = ..., is_encrypted: bool = ..., payload: _Optional[bytes] = ..., seq_id: _Optional[int] = ...) -> None: ...
-
-class AcquisitionResponse(_message.Message):
-    __slots__ = ["response_type", "checksum", "details", "resend", "seq_id"]
-    class ResponseType(int, metaclass=_enum_type_wrapper.EnumTypeWrapper):
-        __slots__ = []
-        UNKNOWN: _ClassVar[AcquisitionResponse.ResponseType]
-        OK: _ClassVar[AcquisitionResponse.ResponseType]
-        AUTH_ERROR: _ClassVar[AcquisitionResponse.ResponseType]
-        DATA_ERROR: _ClassVar[AcquisitionResponse.ResponseType]
-        OTHER_ERROR: _ClassVar[AcquisitionResponse.ResponseType]
-    UNKNOWN: AcquisitionResponse.ResponseType
-    OK: AcquisitionResponse.ResponseType
-    AUTH_ERROR: AcquisitionResponse.ResponseType
-    DATA_ERROR: AcquisitionResponse.ResponseType
-    OTHER_ERROR: AcquisitionResponse.ResponseType
-    RESPONSE_TYPE_FIELD_NUMBER: _ClassVar[int]
-    CHECKSUM_FIELD_NUMBER: _ClassVar[int]
-    DETAILS_FIELD_NUMBER: _ClassVar[int]
-    RESEND_FIELD_NUMBER: _ClassVar[int]
-    SEQ_ID_FIELD_NUMBER: _ClassVar[int]
-    response_type: AcquisitionResponse.ResponseType
-    checksum: int
-    details: str
-    resend: bool
-    seq_id: int
-    def __init__(self, response_type: _Optional[_Union[AcquisitionResponse.ResponseType, str]] = ..., checksum: _Optional[int] = ..., details: _Optional[str] = ..., resend: bool = ..., seq_id: _Optional[int] = ...) -> None: ...
-
-class SynchRequest(_message.Message):
-    __slots__ = ["station_id", "station_uuid", "seq_id", "sub_seq_id"]
-    STATION_ID_FIELD_NUMBER: _ClassVar[int]
-    STATION_UUID_FIELD_NUMBER: _ClassVar[int]
-    SEQ_ID_FIELD_NUMBER: _ClassVar[int]
-    SUB_SEQ_ID_FIELD_NUMBER: _ClassVar[int]
-    station_id: str
-    station_uuid: str
-    seq_id: int
-=======
         MEAN_SAMPLE_RATE_FIELD_NUMBER: _ClassVar[int]
         METADATA_FIELD_NUMBER: _ClassVar[int]
         STDEV_SAMPLE_RATE_FIELD_NUMBER: _ClassVar[int]
@@ -1795,26 +891,10 @@
     seq_id: int
     station_id: str
     station_uuid: str
->>>>>>> 6d2de515
     sub_seq_id: int
     def __init__(self, station_id: _Optional[str] = ..., station_uuid: _Optional[str] = ..., seq_id: _Optional[int] = ..., sub_seq_id: _Optional[int] = ...) -> None: ...
 
 class SynchResponse(_message.Message):
-<<<<<<< HEAD
-    __slots__ = ["station_id", "station_uuid", "seq_id", "sub_seq_id", "recv_ts_us", "send_ts_us"]
-    STATION_ID_FIELD_NUMBER: _ClassVar[int]
-    STATION_UUID_FIELD_NUMBER: _ClassVar[int]
-    SEQ_ID_FIELD_NUMBER: _ClassVar[int]
-    SUB_SEQ_ID_FIELD_NUMBER: _ClassVar[int]
-    RECV_TS_US_FIELD_NUMBER: _ClassVar[int]
-    SEND_TS_US_FIELD_NUMBER: _ClassVar[int]
-    station_id: str
-    station_uuid: str
-    seq_id: int
-    sub_seq_id: int
-    recv_ts_us: int
-    send_ts_us: int
-=======
     __slots__ = ["recv_ts_us", "send_ts_us", "seq_id", "station_id", "station_uuid", "sub_seq_id"]
     RECV_TS_US_FIELD_NUMBER: _ClassVar[int]
     SEND_TS_US_FIELD_NUMBER: _ClassVar[int]
@@ -1828,5 +908,4 @@
     station_id: str
     station_uuid: str
     sub_seq_id: int
->>>>>>> 6d2de515
     def __init__(self, station_id: _Optional[str] = ..., station_uuid: _Optional[str] = ..., seq_id: _Optional[int] = ..., sub_seq_id: _Optional[int] = ..., recv_ts_us: _Optional[int] = ..., send_ts_us: _Optional[int] = ...) -> None: ...