--- conflicted
+++ resolved
@@ -567,13 +567,8 @@
             io.IndexEntry.from_path("4_0.", strict=False),
             io.IndexEntry.from_path("5_0", strict=False),
         ]
-<<<<<<< HEAD
-        self.assertEqual(["1", "2", "3", "4", "5"], list(map(lambda entry: entry.station_id,
-                                                             filter(read_filter.apply, entries))))
-=======
         self.assertEqual(["1", "2", "3", "4", "5"],
                          list(map(lambda entry: entry.station_id, filter(read_filter.apply, entries))))
->>>>>>> 04a860e4
 
     def test_api_version_all(self):
         read_filter = io.ReadFilter() \
