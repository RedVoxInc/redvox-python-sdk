from google.protobuf.internal import containers as _containers
from google.protobuf.internal import enum_type_wrapper as _enum_type_wrapper
from google.protobuf import descriptor as _descriptor
from google.protobuf import message as _message
from typing import ClassVar as _ClassVar, Iterable as _Iterable, Mapping as _Mapping, Optional as _Optional, Union as _Union

<<<<<<< HEAD
DESCRIPTOR: _descriptor.FileDescriptor

class ChannelType(int, metaclass=_enum_type_wrapper.EnumTypeWrapper):
    __slots__ = []
    MICROPHONE: _ClassVar[ChannelType]
    BAROMETER: _ClassVar[ChannelType]
    LATITUDE: _ClassVar[ChannelType]
    LONGITUDE: _ClassVar[ChannelType]
    SPEED: _ClassVar[ChannelType]
    ALTITUDE: _ClassVar[ChannelType]
    RESERVED_0: _ClassVar[ChannelType]
    RESERVED_1: _ClassVar[ChannelType]
    RESERVED_2: _ClassVar[ChannelType]
    TIME_SYNCHRONIZATION: _ClassVar[ChannelType]
    ACCURACY: _ClassVar[ChannelType]
    ACCELEROMETER_X: _ClassVar[ChannelType]
    ACCELEROMETER_Y: _ClassVar[ChannelType]
    ACCELEROMETER_Z: _ClassVar[ChannelType]
    MAGNETOMETER_X: _ClassVar[ChannelType]
    MAGNETOMETER_Y: _ClassVar[ChannelType]
    MAGNETOMETER_Z: _ClassVar[ChannelType]
    GYROSCOPE_X: _ClassVar[ChannelType]
    GYROSCOPE_Y: _ClassVar[ChannelType]
    GYROSCOPE_Z: _ClassVar[ChannelType]
    OTHER: _ClassVar[ChannelType]
    LIGHT: _ClassVar[ChannelType]
    IMAGE: _ClassVar[ChannelType]
    INFRARED: _ClassVar[ChannelType]
MICROPHONE: ChannelType
BAROMETER: ChannelType
LATITUDE: ChannelType
LONGITUDE: ChannelType
SPEED: ChannelType
ALTITUDE: ChannelType
RESERVED_0: ChannelType
RESERVED_1: ChannelType
RESERVED_2: ChannelType
TIME_SYNCHRONIZATION: ChannelType
ACCURACY: ChannelType
ACCELEROMETER_X: ChannelType
ACCELEROMETER_Y: ChannelType
ACCELEROMETER_Z: ChannelType
MAGNETOMETER_X: ChannelType
MAGNETOMETER_Y: ChannelType
MAGNETOMETER_Z: ChannelType
GYROSCOPE_X: ChannelType
GYROSCOPE_Y: ChannelType
GYROSCOPE_Z: ChannelType
OTHER: ChannelType
LIGHT: ChannelType
IMAGE: ChannelType
INFRARED: ChannelType

class RedvoxPacket(_message.Message):
    __slots__ = ["api", "uuid", "redvox_id", "authenticated_email", "authentication_token", "firebase_token", "is_backfilled", "is_private", "is_scrambled", "device_make", "device_model", "device_os", "device_os_version", "app_version", "battery_level_percent", "device_temperature_c", "acquisition_server", "time_synchronization_server", "authentication_server", "app_file_start_timestamp_epoch_microseconds_utc", "app_file_start_timestamp_machine", "server_timestamp_epoch_microseconds_utc", "evenly_sampled_channels", "unevenly_sampled_channels", "metadata"]
    API_FIELD_NUMBER: _ClassVar[int]
    UUID_FIELD_NUMBER: _ClassVar[int]
    REDVOX_ID_FIELD_NUMBER: _ClassVar[int]
    AUTHENTICATED_EMAIL_FIELD_NUMBER: _ClassVar[int]
    AUTHENTICATION_TOKEN_FIELD_NUMBER: _ClassVar[int]
    FIREBASE_TOKEN_FIELD_NUMBER: _ClassVar[int]
    IS_BACKFILLED_FIELD_NUMBER: _ClassVar[int]
    IS_PRIVATE_FIELD_NUMBER: _ClassVar[int]
    IS_SCRAMBLED_FIELD_NUMBER: _ClassVar[int]
=======
ACCELEROMETER_X: ChannelType
ACCELEROMETER_Y: ChannelType
ACCELEROMETER_Z: ChannelType
ACCURACY: ChannelType
ALTITUDE: ChannelType
BAROMETER: ChannelType
DESCRIPTOR: _descriptor.FileDescriptor
GYROSCOPE_X: ChannelType
GYROSCOPE_Y: ChannelType
GYROSCOPE_Z: ChannelType
IMAGE: ChannelType
INFRARED: ChannelType
LATITUDE: ChannelType
LIGHT: ChannelType
LONGITUDE: ChannelType
MAGNETOMETER_X: ChannelType
MAGNETOMETER_Y: ChannelType
MAGNETOMETER_Z: ChannelType
MICROPHONE: ChannelType
OTHER: ChannelType
RESERVED_0: ChannelType
RESERVED_1: ChannelType
RESERVED_2: ChannelType
SPEED: ChannelType
TIME_SYNCHRONIZATION: ChannelType

class BytePayload(_message.Message):
    __slots__ = ["bytePayloadType", "payload"]
    class BytePayloadType(int, metaclass=_enum_type_wrapper.EnumTypeWrapper):
        __slots__ = []
    BYTEPAYLOADTYPE_FIELD_NUMBER: _ClassVar[int]
    BYTES: BytePayload.BytePayloadType
    FLOAT32: BytePayload.BytePayloadType
    FLOAT64: BytePayload.BytePayloadType
    INT16: BytePayload.BytePayloadType
    INT24: BytePayload.BytePayloadType
    INT32: BytePayload.BytePayloadType
    INT64: BytePayload.BytePayloadType
    INT8: BytePayload.BytePayloadType
    OTHER: BytePayload.BytePayloadType
    PAYLOAD_FIELD_NUMBER: _ClassVar[int]
    UINT32: BytePayload.BytePayloadType
    UINT64: BytePayload.BytePayloadType
    UINT8: BytePayload.BytePayloadType
    UNINT16: BytePayload.BytePayloadType
    UNINT24: BytePayload.BytePayloadType
    bytePayloadType: BytePayload.BytePayloadType
    payload: bytes
    def __init__(self, bytePayloadType: _Optional[_Union[BytePayload.BytePayloadType, str]] = ..., payload: _Optional[bytes] = ...) -> None: ...

class EvenlySampledChannel(_message.Message):
    __slots__ = ["byte_payload", "channel_types", "first_sample_timestamp_epoch_microseconds_utc", "float32_payload", "float64_payload", "int32_payload", "int64_payload", "metadata", "sample_rate_hz", "sensor_name", "uint32_payload", "uint64_payload", "value_means", "value_medians", "value_stds"]
    BYTE_PAYLOAD_FIELD_NUMBER: _ClassVar[int]
    CHANNEL_TYPES_FIELD_NUMBER: _ClassVar[int]
    FIRST_SAMPLE_TIMESTAMP_EPOCH_MICROSECONDS_UTC_FIELD_NUMBER: _ClassVar[int]
    FLOAT32_PAYLOAD_FIELD_NUMBER: _ClassVar[int]
    FLOAT64_PAYLOAD_FIELD_NUMBER: _ClassVar[int]
    INT32_PAYLOAD_FIELD_NUMBER: _ClassVar[int]
    INT64_PAYLOAD_FIELD_NUMBER: _ClassVar[int]
    METADATA_FIELD_NUMBER: _ClassVar[int]
    SAMPLE_RATE_HZ_FIELD_NUMBER: _ClassVar[int]
    SENSOR_NAME_FIELD_NUMBER: _ClassVar[int]
    UINT32_PAYLOAD_FIELD_NUMBER: _ClassVar[int]
    UINT64_PAYLOAD_FIELD_NUMBER: _ClassVar[int]
    VALUE_MEANS_FIELD_NUMBER: _ClassVar[int]
    VALUE_MEDIANS_FIELD_NUMBER: _ClassVar[int]
    VALUE_STDS_FIELD_NUMBER: _ClassVar[int]
    byte_payload: BytePayload
    channel_types: _containers.RepeatedScalarFieldContainer[ChannelType]
    first_sample_timestamp_epoch_microseconds_utc: int
    float32_payload: Float32Payload
    float64_payload: Float64Payload
    int32_payload: Int32Payload
    int64_payload: Int64Payload
    metadata: _containers.RepeatedScalarFieldContainer[str]
    sample_rate_hz: float
    sensor_name: str
    uint32_payload: UInt32Payload
    uint64_payload: UInt64Payload
    value_means: _containers.RepeatedScalarFieldContainer[float]
    value_medians: _containers.RepeatedScalarFieldContainer[float]
    value_stds: _containers.RepeatedScalarFieldContainer[float]
    def __init__(self, channel_types: _Optional[_Iterable[_Union[ChannelType, str]]] = ..., sensor_name: _Optional[str] = ..., sample_rate_hz: _Optional[float] = ..., first_sample_timestamp_epoch_microseconds_utc: _Optional[int] = ..., byte_payload: _Optional[_Union[BytePayload, _Mapping]] = ..., uint32_payload: _Optional[_Union[UInt32Payload, _Mapping]] = ..., uint64_payload: _Optional[_Union[UInt64Payload, _Mapping]] = ..., int32_payload: _Optional[_Union[Int32Payload, _Mapping]] = ..., int64_payload: _Optional[_Union[Int64Payload, _Mapping]] = ..., float32_payload: _Optional[_Union[Float32Payload, _Mapping]] = ..., float64_payload: _Optional[_Union[Float64Payload, _Mapping]] = ..., value_means: _Optional[_Iterable[float]] = ..., value_stds: _Optional[_Iterable[float]] = ..., value_medians: _Optional[_Iterable[float]] = ..., metadata: _Optional[_Iterable[str]] = ...) -> None: ...

class Float32Payload(_message.Message):
    __slots__ = ["payload"]
    PAYLOAD_FIELD_NUMBER: _ClassVar[int]
    payload: _containers.RepeatedScalarFieldContainer[float]
    def __init__(self, payload: _Optional[_Iterable[float]] = ...) -> None: ...

class Float64Payload(_message.Message):
    __slots__ = ["payload"]
    PAYLOAD_FIELD_NUMBER: _ClassVar[int]
    payload: _containers.RepeatedScalarFieldContainer[float]
    def __init__(self, payload: _Optional[_Iterable[float]] = ...) -> None: ...

class Int32Payload(_message.Message):
    __slots__ = ["payload"]
    PAYLOAD_FIELD_NUMBER: _ClassVar[int]
    payload: _containers.RepeatedScalarFieldContainer[int]
    def __init__(self, payload: _Optional[_Iterable[int]] = ...) -> None: ...

class Int64Payload(_message.Message):
    __slots__ = ["payload"]
    PAYLOAD_FIELD_NUMBER: _ClassVar[int]
    payload: _containers.RepeatedScalarFieldContainer[int]
    def __init__(self, payload: _Optional[_Iterable[int]] = ...) -> None: ...

class RedvoxPacket(_message.Message):
    __slots__ = ["acquisition_server", "api", "app_file_start_timestamp_epoch_microseconds_utc", "app_file_start_timestamp_machine", "app_version", "authenticated_email", "authentication_server", "authentication_token", "battery_level_percent", "device_make", "device_model", "device_os", "device_os_version", "device_temperature_c", "evenly_sampled_channels", "firebase_token", "is_backfilled", "is_private", "is_scrambled", "metadata", "redvox_id", "server_timestamp_epoch_microseconds_utc", "time_synchronization_server", "unevenly_sampled_channels", "uuid"]
    ACQUISITION_SERVER_FIELD_NUMBER: _ClassVar[int]
    API_FIELD_NUMBER: _ClassVar[int]
    APP_FILE_START_TIMESTAMP_EPOCH_MICROSECONDS_UTC_FIELD_NUMBER: _ClassVar[int]
    APP_FILE_START_TIMESTAMP_MACHINE_FIELD_NUMBER: _ClassVar[int]
    APP_VERSION_FIELD_NUMBER: _ClassVar[int]
    AUTHENTICATED_EMAIL_FIELD_NUMBER: _ClassVar[int]
    AUTHENTICATION_SERVER_FIELD_NUMBER: _ClassVar[int]
    AUTHENTICATION_TOKEN_FIELD_NUMBER: _ClassVar[int]
    BATTERY_LEVEL_PERCENT_FIELD_NUMBER: _ClassVar[int]
>>>>>>> 6d2de515
    DEVICE_MAKE_FIELD_NUMBER: _ClassVar[int]
    DEVICE_MODEL_FIELD_NUMBER: _ClassVar[int]
    DEVICE_OS_FIELD_NUMBER: _ClassVar[int]
    DEVICE_OS_VERSION_FIELD_NUMBER: _ClassVar[int]
<<<<<<< HEAD
    APP_VERSION_FIELD_NUMBER: _ClassVar[int]
    BATTERY_LEVEL_PERCENT_FIELD_NUMBER: _ClassVar[int]
    DEVICE_TEMPERATURE_C_FIELD_NUMBER: _ClassVar[int]
    ACQUISITION_SERVER_FIELD_NUMBER: _ClassVar[int]
    TIME_SYNCHRONIZATION_SERVER_FIELD_NUMBER: _ClassVar[int]
    AUTHENTICATION_SERVER_FIELD_NUMBER: _ClassVar[int]
    APP_FILE_START_TIMESTAMP_EPOCH_MICROSECONDS_UTC_FIELD_NUMBER: _ClassVar[int]
    APP_FILE_START_TIMESTAMP_MACHINE_FIELD_NUMBER: _ClassVar[int]
    SERVER_TIMESTAMP_EPOCH_MICROSECONDS_UTC_FIELD_NUMBER: _ClassVar[int]
    EVENLY_SAMPLED_CHANNELS_FIELD_NUMBER: _ClassVar[int]
    UNEVENLY_SAMPLED_CHANNELS_FIELD_NUMBER: _ClassVar[int]
    METADATA_FIELD_NUMBER: _ClassVar[int]
    api: int
    uuid: str
    redvox_id: str
    authenticated_email: str
    authentication_token: str
    firebase_token: str
    is_backfilled: bool
    is_private: bool
    is_scrambled: bool
=======
    DEVICE_TEMPERATURE_C_FIELD_NUMBER: _ClassVar[int]
    EVENLY_SAMPLED_CHANNELS_FIELD_NUMBER: _ClassVar[int]
    FIREBASE_TOKEN_FIELD_NUMBER: _ClassVar[int]
    IS_BACKFILLED_FIELD_NUMBER: _ClassVar[int]
    IS_PRIVATE_FIELD_NUMBER: _ClassVar[int]
    IS_SCRAMBLED_FIELD_NUMBER: _ClassVar[int]
    METADATA_FIELD_NUMBER: _ClassVar[int]
    REDVOX_ID_FIELD_NUMBER: _ClassVar[int]
    SERVER_TIMESTAMP_EPOCH_MICROSECONDS_UTC_FIELD_NUMBER: _ClassVar[int]
    TIME_SYNCHRONIZATION_SERVER_FIELD_NUMBER: _ClassVar[int]
    UNEVENLY_SAMPLED_CHANNELS_FIELD_NUMBER: _ClassVar[int]
    UUID_FIELD_NUMBER: _ClassVar[int]
    acquisition_server: str
    api: int
    app_file_start_timestamp_epoch_microseconds_utc: int
    app_file_start_timestamp_machine: int
    app_version: str
    authenticated_email: str
    authentication_server: str
    authentication_token: str
    battery_level_percent: float
>>>>>>> 6d2de515
    device_make: str
    device_model: str
    device_os: str
    device_os_version: str
<<<<<<< HEAD
    app_version: str
    battery_level_percent: float
    device_temperature_c: float
    acquisition_server: str
    time_synchronization_server: str
    authentication_server: str
    app_file_start_timestamp_epoch_microseconds_utc: int
    app_file_start_timestamp_machine: int
    server_timestamp_epoch_microseconds_utc: int
    evenly_sampled_channels: _containers.RepeatedCompositeFieldContainer[EvenlySampledChannel]
    unevenly_sampled_channels: _containers.RepeatedCompositeFieldContainer[UnevenlySampledChannel]
    metadata: _containers.RepeatedScalarFieldContainer[str]
    def __init__(self, api: _Optional[int] = ..., uuid: _Optional[str] = ..., redvox_id: _Optional[str] = ..., authenticated_email: _Optional[str] = ..., authentication_token: _Optional[str] = ..., firebase_token: _Optional[str] = ..., is_backfilled: bool = ..., is_private: bool = ..., is_scrambled: bool = ..., device_make: _Optional[str] = ..., device_model: _Optional[str] = ..., device_os: _Optional[str] = ..., device_os_version: _Optional[str] = ..., app_version: _Optional[str] = ..., battery_level_percent: _Optional[float] = ..., device_temperature_c: _Optional[float] = ..., acquisition_server: _Optional[str] = ..., time_synchronization_server: _Optional[str] = ..., authentication_server: _Optional[str] = ..., app_file_start_timestamp_epoch_microseconds_utc: _Optional[int] = ..., app_file_start_timestamp_machine: _Optional[int] = ..., server_timestamp_epoch_microseconds_utc: _Optional[int] = ..., evenly_sampled_channels: _Optional[_Iterable[_Union[EvenlySampledChannel, _Mapping]]] = ..., unevenly_sampled_channels: _Optional[_Iterable[_Union[UnevenlySampledChannel, _Mapping]]] = ..., metadata: _Optional[_Iterable[str]] = ...) -> None: ...

class Int32Payload(_message.Message):
    __slots__ = ["payload"]
    PAYLOAD_FIELD_NUMBER: _ClassVar[int]
    payload: _containers.RepeatedScalarFieldContainer[int]
    def __init__(self, payload: _Optional[_Iterable[int]] = ...) -> None: ...
=======
    device_temperature_c: float
    evenly_sampled_channels: _containers.RepeatedCompositeFieldContainer[EvenlySampledChannel]
    firebase_token: str
    is_backfilled: bool
    is_private: bool
    is_scrambled: bool
    metadata: _containers.RepeatedScalarFieldContainer[str]
    redvox_id: str
    server_timestamp_epoch_microseconds_utc: int
    time_synchronization_server: str
    unevenly_sampled_channels: _containers.RepeatedCompositeFieldContainer[UnevenlySampledChannel]
    uuid: str
    def __init__(self, api: _Optional[int] = ..., uuid: _Optional[str] = ..., redvox_id: _Optional[str] = ..., authenticated_email: _Optional[str] = ..., authentication_token: _Optional[str] = ..., firebase_token: _Optional[str] = ..., is_backfilled: bool = ..., is_private: bool = ..., is_scrambled: bool = ..., device_make: _Optional[str] = ..., device_model: _Optional[str] = ..., device_os: _Optional[str] = ..., device_os_version: _Optional[str] = ..., app_version: _Optional[str] = ..., battery_level_percent: _Optional[float] = ..., device_temperature_c: _Optional[float] = ..., acquisition_server: _Optional[str] = ..., time_synchronization_server: _Optional[str] = ..., authentication_server: _Optional[str] = ..., app_file_start_timestamp_epoch_microseconds_utc: _Optional[int] = ..., app_file_start_timestamp_machine: _Optional[int] = ..., server_timestamp_epoch_microseconds_utc: _Optional[int] = ..., evenly_sampled_channels: _Optional[_Iterable[_Union[EvenlySampledChannel, _Mapping]]] = ..., unevenly_sampled_channels: _Optional[_Iterable[_Union[UnevenlySampledChannel, _Mapping]]] = ..., metadata: _Optional[_Iterable[str]] = ...) -> None: ...

class RedvoxPacketResponse(_message.Message):
    __slots__ = ["checksum", "errors", "metadata", "type"]
    class Error(int, metaclass=_enum_type_wrapper.EnumTypeWrapper):
        __slots__ = []
    class Type(int, metaclass=_enum_type_wrapper.EnumTypeWrapper):
        __slots__ = []
    CHECKSUM_FIELD_NUMBER: _ClassVar[int]
    ERROR: RedvoxPacketResponse.Type
    ERRORS_FIELD_NUMBER: _ClassVar[int]
    METADATA_FIELD_NUMBER: _ClassVar[int]
    NOT_AUTHENTICATED: RedvoxPacketResponse.Error
    OK: RedvoxPacketResponse.Type
    OTHER: RedvoxPacketResponse.Error
    TYPE_FIELD_NUMBER: _ClassVar[int]
    checksum: int
    errors: _containers.RepeatedScalarFieldContainer[RedvoxPacketResponse.Error]
    metadata: _containers.RepeatedScalarFieldContainer[str]
    type: RedvoxPacketResponse.Type
    def __init__(self, type: _Optional[_Union[RedvoxPacketResponse.Type, str]] = ..., checksum: _Optional[int] = ..., errors: _Optional[_Iterable[_Union[RedvoxPacketResponse.Error, str]]] = ..., metadata: _Optional[_Iterable[str]] = ...) -> None: ...
>>>>>>> 6d2de515

class UInt32Payload(_message.Message):
    __slots__ = ["payload"]
    PAYLOAD_FIELD_NUMBER: _ClassVar[int]
    payload: _containers.RepeatedScalarFieldContainer[int]
    def __init__(self, payload: _Optional[_Iterable[int]] = ...) -> None: ...

<<<<<<< HEAD
class Int64Payload(_message.Message):
    __slots__ = ["payload"]
    PAYLOAD_FIELD_NUMBER: _ClassVar[int]
    payload: _containers.RepeatedScalarFieldContainer[int]
    def __init__(self, payload: _Optional[_Iterable[int]] = ...) -> None: ...

=======
>>>>>>> 6d2de515
class UInt64Payload(_message.Message):
    __slots__ = ["payload"]
    PAYLOAD_FIELD_NUMBER: _ClassVar[int]
    payload: _containers.RepeatedScalarFieldContainer[int]
    def __init__(self, payload: _Optional[_Iterable[int]] = ...) -> None: ...

<<<<<<< HEAD
class Float32Payload(_message.Message):
    __slots__ = ["payload"]
    PAYLOAD_FIELD_NUMBER: _ClassVar[int]
    payload: _containers.RepeatedScalarFieldContainer[float]
    def __init__(self, payload: _Optional[_Iterable[float]] = ...) -> None: ...

class Float64Payload(_message.Message):
    __slots__ = ["payload"]
    PAYLOAD_FIELD_NUMBER: _ClassVar[int]
    payload: _containers.RepeatedScalarFieldContainer[float]
    def __init__(self, payload: _Optional[_Iterable[float]] = ...) -> None: ...

class BytePayload(_message.Message):
    __slots__ = ["bytePayloadType", "payload"]
    class BytePayloadType(int, metaclass=_enum_type_wrapper.EnumTypeWrapper):
        __slots__ = []
        BYTES: _ClassVar[BytePayload.BytePayloadType]
        UINT8: _ClassVar[BytePayload.BytePayloadType]
        UNINT16: _ClassVar[BytePayload.BytePayloadType]
        UNINT24: _ClassVar[BytePayload.BytePayloadType]
        UINT32: _ClassVar[BytePayload.BytePayloadType]
        UINT64: _ClassVar[BytePayload.BytePayloadType]
        INT8: _ClassVar[BytePayload.BytePayloadType]
        INT16: _ClassVar[BytePayload.BytePayloadType]
        INT24: _ClassVar[BytePayload.BytePayloadType]
        INT32: _ClassVar[BytePayload.BytePayloadType]
        INT64: _ClassVar[BytePayload.BytePayloadType]
        FLOAT32: _ClassVar[BytePayload.BytePayloadType]
        FLOAT64: _ClassVar[BytePayload.BytePayloadType]
        OTHER: _ClassVar[BytePayload.BytePayloadType]
    BYTES: BytePayload.BytePayloadType
    UINT8: BytePayload.BytePayloadType
    UNINT16: BytePayload.BytePayloadType
    UNINT24: BytePayload.BytePayloadType
    UINT32: BytePayload.BytePayloadType
    UINT64: BytePayload.BytePayloadType
    INT8: BytePayload.BytePayloadType
    INT16: BytePayload.BytePayloadType
    INT24: BytePayload.BytePayloadType
    INT32: BytePayload.BytePayloadType
    INT64: BytePayload.BytePayloadType
    FLOAT32: BytePayload.BytePayloadType
    FLOAT64: BytePayload.BytePayloadType
    OTHER: BytePayload.BytePayloadType
    BYTEPAYLOADTYPE_FIELD_NUMBER: _ClassVar[int]
    PAYLOAD_FIELD_NUMBER: _ClassVar[int]
    bytePayloadType: BytePayload.BytePayloadType
    payload: bytes
    def __init__(self, bytePayloadType: _Optional[_Union[BytePayload.BytePayloadType, str]] = ..., payload: _Optional[bytes] = ...) -> None: ...

class EvenlySampledChannel(_message.Message):
    __slots__ = ["channel_types", "sensor_name", "sample_rate_hz", "first_sample_timestamp_epoch_microseconds_utc", "byte_payload", "uint32_payload", "uint64_payload", "int32_payload", "int64_payload", "float32_payload", "float64_payload", "value_means", "value_stds", "value_medians", "metadata"]
    CHANNEL_TYPES_FIELD_NUMBER: _ClassVar[int]
    SENSOR_NAME_FIELD_NUMBER: _ClassVar[int]
    SAMPLE_RATE_HZ_FIELD_NUMBER: _ClassVar[int]
    FIRST_SAMPLE_TIMESTAMP_EPOCH_MICROSECONDS_UTC_FIELD_NUMBER: _ClassVar[int]
    BYTE_PAYLOAD_FIELD_NUMBER: _ClassVar[int]
    UINT32_PAYLOAD_FIELD_NUMBER: _ClassVar[int]
    UINT64_PAYLOAD_FIELD_NUMBER: _ClassVar[int]
    INT32_PAYLOAD_FIELD_NUMBER: _ClassVar[int]
    INT64_PAYLOAD_FIELD_NUMBER: _ClassVar[int]
    FLOAT32_PAYLOAD_FIELD_NUMBER: _ClassVar[int]
    FLOAT64_PAYLOAD_FIELD_NUMBER: _ClassVar[int]
    VALUE_MEANS_FIELD_NUMBER: _ClassVar[int]
    VALUE_STDS_FIELD_NUMBER: _ClassVar[int]
    VALUE_MEDIANS_FIELD_NUMBER: _ClassVar[int]
    METADATA_FIELD_NUMBER: _ClassVar[int]
    channel_types: _containers.RepeatedScalarFieldContainer[ChannelType]
    sensor_name: str
    sample_rate_hz: float
    first_sample_timestamp_epoch_microseconds_utc: int
    byte_payload: BytePayload
    uint32_payload: UInt32Payload
    uint64_payload: UInt64Payload
    int32_payload: Int32Payload
    int64_payload: Int64Payload
    float32_payload: Float32Payload
    float64_payload: Float64Payload
    value_means: _containers.RepeatedScalarFieldContainer[float]
    value_stds: _containers.RepeatedScalarFieldContainer[float]
    value_medians: _containers.RepeatedScalarFieldContainer[float]
    metadata: _containers.RepeatedScalarFieldContainer[str]
    def __init__(self, channel_types: _Optional[_Iterable[_Union[ChannelType, str]]] = ..., sensor_name: _Optional[str] = ..., sample_rate_hz: _Optional[float] = ..., first_sample_timestamp_epoch_microseconds_utc: _Optional[int] = ..., byte_payload: _Optional[_Union[BytePayload, _Mapping]] = ..., uint32_payload: _Optional[_Union[UInt32Payload, _Mapping]] = ..., uint64_payload: _Optional[_Union[UInt64Payload, _Mapping]] = ..., int32_payload: _Optional[_Union[Int32Payload, _Mapping]] = ..., int64_payload: _Optional[_Union[Int64Payload, _Mapping]] = ..., float32_payload: _Optional[_Union[Float32Payload, _Mapping]] = ..., float64_payload: _Optional[_Union[Float64Payload, _Mapping]] = ..., value_means: _Optional[_Iterable[float]] = ..., value_stds: _Optional[_Iterable[float]] = ..., value_medians: _Optional[_Iterable[float]] = ..., metadata: _Optional[_Iterable[str]] = ...) -> None: ...

class UnevenlySampledChannel(_message.Message):
    __slots__ = ["channel_types", "sensor_name", "timestamps_microseconds_utc", "byte_payload", "uint32_payload", "uint64_payload", "int32_payload", "int64_payload", "float32_payload", "float64_payload", "sample_interval_mean", "sample_interval_std", "sample_interval_median", "value_means", "value_stds", "value_medians", "metadata"]
    CHANNEL_TYPES_FIELD_NUMBER: _ClassVar[int]
    SENSOR_NAME_FIELD_NUMBER: _ClassVar[int]
    TIMESTAMPS_MICROSECONDS_UTC_FIELD_NUMBER: _ClassVar[int]
    BYTE_PAYLOAD_FIELD_NUMBER: _ClassVar[int]
    UINT32_PAYLOAD_FIELD_NUMBER: _ClassVar[int]
    UINT64_PAYLOAD_FIELD_NUMBER: _ClassVar[int]
    INT32_PAYLOAD_FIELD_NUMBER: _ClassVar[int]
    INT64_PAYLOAD_FIELD_NUMBER: _ClassVar[int]
    FLOAT32_PAYLOAD_FIELD_NUMBER: _ClassVar[int]
    FLOAT64_PAYLOAD_FIELD_NUMBER: _ClassVar[int]
    SAMPLE_INTERVAL_MEAN_FIELD_NUMBER: _ClassVar[int]
    SAMPLE_INTERVAL_STD_FIELD_NUMBER: _ClassVar[int]
    SAMPLE_INTERVAL_MEDIAN_FIELD_NUMBER: _ClassVar[int]
    VALUE_MEANS_FIELD_NUMBER: _ClassVar[int]
    VALUE_STDS_FIELD_NUMBER: _ClassVar[int]
    VALUE_MEDIANS_FIELD_NUMBER: _ClassVar[int]
    METADATA_FIELD_NUMBER: _ClassVar[int]
    channel_types: _containers.RepeatedScalarFieldContainer[ChannelType]
    sensor_name: str
    timestamps_microseconds_utc: _containers.RepeatedScalarFieldContainer[int]
    byte_payload: BytePayload
    uint32_payload: UInt32Payload
    uint64_payload: UInt64Payload
    int32_payload: Int32Payload
    int64_payload: Int64Payload
    float32_payload: Float32Payload
    float64_payload: Float64Payload
    sample_interval_mean: float
    sample_interval_std: float
    sample_interval_median: float
    value_means: _containers.RepeatedScalarFieldContainer[float]
    value_stds: _containers.RepeatedScalarFieldContainer[float]
    value_medians: _containers.RepeatedScalarFieldContainer[float]
    metadata: _containers.RepeatedScalarFieldContainer[str]
    def __init__(self, channel_types: _Optional[_Iterable[_Union[ChannelType, str]]] = ..., sensor_name: _Optional[str] = ..., timestamps_microseconds_utc: _Optional[_Iterable[int]] = ..., byte_payload: _Optional[_Union[BytePayload, _Mapping]] = ..., uint32_payload: _Optional[_Union[UInt32Payload, _Mapping]] = ..., uint64_payload: _Optional[_Union[UInt64Payload, _Mapping]] = ..., int32_payload: _Optional[_Union[Int32Payload, _Mapping]] = ..., int64_payload: _Optional[_Union[Int64Payload, _Mapping]] = ..., float32_payload: _Optional[_Union[Float32Payload, _Mapping]] = ..., float64_payload: _Optional[_Union[Float64Payload, _Mapping]] = ..., sample_interval_mean: _Optional[float] = ..., sample_interval_std: _Optional[float] = ..., sample_interval_median: _Optional[float] = ..., value_means: _Optional[_Iterable[float]] = ..., value_stds: _Optional[_Iterable[float]] = ..., value_medians: _Optional[_Iterable[float]] = ..., metadata: _Optional[_Iterable[str]] = ...) -> None: ...

class RedvoxPacketResponse(_message.Message):
    __slots__ = ["type", "checksum", "errors", "metadata"]
    class Type(int, metaclass=_enum_type_wrapper.EnumTypeWrapper):
        __slots__ = []
        OK: _ClassVar[RedvoxPacketResponse.Type]
        ERROR: _ClassVar[RedvoxPacketResponse.Type]
    OK: RedvoxPacketResponse.Type
    ERROR: RedvoxPacketResponse.Type
    class Error(int, metaclass=_enum_type_wrapper.EnumTypeWrapper):
        __slots__ = []
        NOT_AUTHENTICATED: _ClassVar[RedvoxPacketResponse.Error]
        OTHER: _ClassVar[RedvoxPacketResponse.Error]
    NOT_AUTHENTICATED: RedvoxPacketResponse.Error
    OTHER: RedvoxPacketResponse.Error
    TYPE_FIELD_NUMBER: _ClassVar[int]
    CHECKSUM_FIELD_NUMBER: _ClassVar[int]
    ERRORS_FIELD_NUMBER: _ClassVar[int]
    METADATA_FIELD_NUMBER: _ClassVar[int]
    type: RedvoxPacketResponse.Type
    checksum: int
    errors: _containers.RepeatedScalarFieldContainer[RedvoxPacketResponse.Error]
    metadata: _containers.RepeatedScalarFieldContainer[str]
    def __init__(self, type: _Optional[_Union[RedvoxPacketResponse.Type, str]] = ..., checksum: _Optional[int] = ..., errors: _Optional[_Iterable[_Union[RedvoxPacketResponse.Error, str]]] = ..., metadata: _Optional[_Iterable[str]] = ...) -> None: ...
=======
class UnevenlySampledChannel(_message.Message):
    __slots__ = ["byte_payload", "channel_types", "float32_payload", "float64_payload", "int32_payload", "int64_payload", "metadata", "sample_interval_mean", "sample_interval_median", "sample_interval_std", "sensor_name", "timestamps_microseconds_utc", "uint32_payload", "uint64_payload", "value_means", "value_medians", "value_stds"]
    BYTE_PAYLOAD_FIELD_NUMBER: _ClassVar[int]
    CHANNEL_TYPES_FIELD_NUMBER: _ClassVar[int]
    FLOAT32_PAYLOAD_FIELD_NUMBER: _ClassVar[int]
    FLOAT64_PAYLOAD_FIELD_NUMBER: _ClassVar[int]
    INT32_PAYLOAD_FIELD_NUMBER: _ClassVar[int]
    INT64_PAYLOAD_FIELD_NUMBER: _ClassVar[int]
    METADATA_FIELD_NUMBER: _ClassVar[int]
    SAMPLE_INTERVAL_MEAN_FIELD_NUMBER: _ClassVar[int]
    SAMPLE_INTERVAL_MEDIAN_FIELD_NUMBER: _ClassVar[int]
    SAMPLE_INTERVAL_STD_FIELD_NUMBER: _ClassVar[int]
    SENSOR_NAME_FIELD_NUMBER: _ClassVar[int]
    TIMESTAMPS_MICROSECONDS_UTC_FIELD_NUMBER: _ClassVar[int]
    UINT32_PAYLOAD_FIELD_NUMBER: _ClassVar[int]
    UINT64_PAYLOAD_FIELD_NUMBER: _ClassVar[int]
    VALUE_MEANS_FIELD_NUMBER: _ClassVar[int]
    VALUE_MEDIANS_FIELD_NUMBER: _ClassVar[int]
    VALUE_STDS_FIELD_NUMBER: _ClassVar[int]
    byte_payload: BytePayload
    channel_types: _containers.RepeatedScalarFieldContainer[ChannelType]
    float32_payload: Float32Payload
    float64_payload: Float64Payload
    int32_payload: Int32Payload
    int64_payload: Int64Payload
    metadata: _containers.RepeatedScalarFieldContainer[str]
    sample_interval_mean: float
    sample_interval_median: float
    sample_interval_std: float
    sensor_name: str
    timestamps_microseconds_utc: _containers.RepeatedScalarFieldContainer[int]
    uint32_payload: UInt32Payload
    uint64_payload: UInt64Payload
    value_means: _containers.RepeatedScalarFieldContainer[float]
    value_medians: _containers.RepeatedScalarFieldContainer[float]
    value_stds: _containers.RepeatedScalarFieldContainer[float]
    def __init__(self, channel_types: _Optional[_Iterable[_Union[ChannelType, str]]] = ..., sensor_name: _Optional[str] = ..., timestamps_microseconds_utc: _Optional[_Iterable[int]] = ..., byte_payload: _Optional[_Union[BytePayload, _Mapping]] = ..., uint32_payload: _Optional[_Union[UInt32Payload, _Mapping]] = ..., uint64_payload: _Optional[_Union[UInt64Payload, _Mapping]] = ..., int32_payload: _Optional[_Union[Int32Payload, _Mapping]] = ..., int64_payload: _Optional[_Union[Int64Payload, _Mapping]] = ..., float32_payload: _Optional[_Union[Float32Payload, _Mapping]] = ..., float64_payload: _Optional[_Union[Float64Payload, _Mapping]] = ..., sample_interval_mean: _Optional[float] = ..., sample_interval_std: _Optional[float] = ..., sample_interval_median: _Optional[float] = ..., value_means: _Optional[_Iterable[float]] = ..., value_stds: _Optional[_Iterable[float]] = ..., value_medians: _Optional[_Iterable[float]] = ..., metadata: _Optional[_Iterable[str]] = ...) -> None: ...

class ChannelType(int, metaclass=_enum_type_wrapper.EnumTypeWrapper):
    __slots__ = []
>>>>>>> 6d2de515
<|MERGE_RESOLUTION|>--- conflicted
+++ resolved
@@ -4,72 +4,6 @@
 from google.protobuf import message as _message
 from typing import ClassVar as _ClassVar, Iterable as _Iterable, Mapping as _Mapping, Optional as _Optional, Union as _Union
 
-<<<<<<< HEAD
-DESCRIPTOR: _descriptor.FileDescriptor
-
-class ChannelType(int, metaclass=_enum_type_wrapper.EnumTypeWrapper):
-    __slots__ = []
-    MICROPHONE: _ClassVar[ChannelType]
-    BAROMETER: _ClassVar[ChannelType]
-    LATITUDE: _ClassVar[ChannelType]
-    LONGITUDE: _ClassVar[ChannelType]
-    SPEED: _ClassVar[ChannelType]
-    ALTITUDE: _ClassVar[ChannelType]
-    RESERVED_0: _ClassVar[ChannelType]
-    RESERVED_1: _ClassVar[ChannelType]
-    RESERVED_2: _ClassVar[ChannelType]
-    TIME_SYNCHRONIZATION: _ClassVar[ChannelType]
-    ACCURACY: _ClassVar[ChannelType]
-    ACCELEROMETER_X: _ClassVar[ChannelType]
-    ACCELEROMETER_Y: _ClassVar[ChannelType]
-    ACCELEROMETER_Z: _ClassVar[ChannelType]
-    MAGNETOMETER_X: _ClassVar[ChannelType]
-    MAGNETOMETER_Y: _ClassVar[ChannelType]
-    MAGNETOMETER_Z: _ClassVar[ChannelType]
-    GYROSCOPE_X: _ClassVar[ChannelType]
-    GYROSCOPE_Y: _ClassVar[ChannelType]
-    GYROSCOPE_Z: _ClassVar[ChannelType]
-    OTHER: _ClassVar[ChannelType]
-    LIGHT: _ClassVar[ChannelType]
-    IMAGE: _ClassVar[ChannelType]
-    INFRARED: _ClassVar[ChannelType]
-MICROPHONE: ChannelType
-BAROMETER: ChannelType
-LATITUDE: ChannelType
-LONGITUDE: ChannelType
-SPEED: ChannelType
-ALTITUDE: ChannelType
-RESERVED_0: ChannelType
-RESERVED_1: ChannelType
-RESERVED_2: ChannelType
-TIME_SYNCHRONIZATION: ChannelType
-ACCURACY: ChannelType
-ACCELEROMETER_X: ChannelType
-ACCELEROMETER_Y: ChannelType
-ACCELEROMETER_Z: ChannelType
-MAGNETOMETER_X: ChannelType
-MAGNETOMETER_Y: ChannelType
-MAGNETOMETER_Z: ChannelType
-GYROSCOPE_X: ChannelType
-GYROSCOPE_Y: ChannelType
-GYROSCOPE_Z: ChannelType
-OTHER: ChannelType
-LIGHT: ChannelType
-IMAGE: ChannelType
-INFRARED: ChannelType
-
-class RedvoxPacket(_message.Message):
-    __slots__ = ["api", "uuid", "redvox_id", "authenticated_email", "authentication_token", "firebase_token", "is_backfilled", "is_private", "is_scrambled", "device_make", "device_model", "device_os", "device_os_version", "app_version", "battery_level_percent", "device_temperature_c", "acquisition_server", "time_synchronization_server", "authentication_server", "app_file_start_timestamp_epoch_microseconds_utc", "app_file_start_timestamp_machine", "server_timestamp_epoch_microseconds_utc", "evenly_sampled_channels", "unevenly_sampled_channels", "metadata"]
-    API_FIELD_NUMBER: _ClassVar[int]
-    UUID_FIELD_NUMBER: _ClassVar[int]
-    REDVOX_ID_FIELD_NUMBER: _ClassVar[int]
-    AUTHENTICATED_EMAIL_FIELD_NUMBER: _ClassVar[int]
-    AUTHENTICATION_TOKEN_FIELD_NUMBER: _ClassVar[int]
-    FIREBASE_TOKEN_FIELD_NUMBER: _ClassVar[int]
-    IS_BACKFILLED_FIELD_NUMBER: _ClassVar[int]
-    IS_PRIVATE_FIELD_NUMBER: _ClassVar[int]
-    IS_SCRAMBLED_FIELD_NUMBER: _ClassVar[int]
-=======
 ACCELEROMETER_X: ChannelType
 ACCELEROMETER_Y: ChannelType
 ACCELEROMETER_Z: ChannelType
@@ -189,34 +123,10 @@
     AUTHENTICATION_SERVER_FIELD_NUMBER: _ClassVar[int]
     AUTHENTICATION_TOKEN_FIELD_NUMBER: _ClassVar[int]
     BATTERY_LEVEL_PERCENT_FIELD_NUMBER: _ClassVar[int]
->>>>>>> 6d2de515
     DEVICE_MAKE_FIELD_NUMBER: _ClassVar[int]
     DEVICE_MODEL_FIELD_NUMBER: _ClassVar[int]
     DEVICE_OS_FIELD_NUMBER: _ClassVar[int]
     DEVICE_OS_VERSION_FIELD_NUMBER: _ClassVar[int]
-<<<<<<< HEAD
-    APP_VERSION_FIELD_NUMBER: _ClassVar[int]
-    BATTERY_LEVEL_PERCENT_FIELD_NUMBER: _ClassVar[int]
-    DEVICE_TEMPERATURE_C_FIELD_NUMBER: _ClassVar[int]
-    ACQUISITION_SERVER_FIELD_NUMBER: _ClassVar[int]
-    TIME_SYNCHRONIZATION_SERVER_FIELD_NUMBER: _ClassVar[int]
-    AUTHENTICATION_SERVER_FIELD_NUMBER: _ClassVar[int]
-    APP_FILE_START_TIMESTAMP_EPOCH_MICROSECONDS_UTC_FIELD_NUMBER: _ClassVar[int]
-    APP_FILE_START_TIMESTAMP_MACHINE_FIELD_NUMBER: _ClassVar[int]
-    SERVER_TIMESTAMP_EPOCH_MICROSECONDS_UTC_FIELD_NUMBER: _ClassVar[int]
-    EVENLY_SAMPLED_CHANNELS_FIELD_NUMBER: _ClassVar[int]
-    UNEVENLY_SAMPLED_CHANNELS_FIELD_NUMBER: _ClassVar[int]
-    METADATA_FIELD_NUMBER: _ClassVar[int]
-    api: int
-    uuid: str
-    redvox_id: str
-    authenticated_email: str
-    authentication_token: str
-    firebase_token: str
-    is_backfilled: bool
-    is_private: bool
-    is_scrambled: bool
-=======
     DEVICE_TEMPERATURE_C_FIELD_NUMBER: _ClassVar[int]
     EVENLY_SAMPLED_CHANNELS_FIELD_NUMBER: _ClassVar[int]
     FIREBASE_TOKEN_FIELD_NUMBER: _ClassVar[int]
@@ -238,32 +148,10 @@
     authentication_server: str
     authentication_token: str
     battery_level_percent: float
->>>>>>> 6d2de515
     device_make: str
     device_model: str
     device_os: str
     device_os_version: str
-<<<<<<< HEAD
-    app_version: str
-    battery_level_percent: float
-    device_temperature_c: float
-    acquisition_server: str
-    time_synchronization_server: str
-    authentication_server: str
-    app_file_start_timestamp_epoch_microseconds_utc: int
-    app_file_start_timestamp_machine: int
-    server_timestamp_epoch_microseconds_utc: int
-    evenly_sampled_channels: _containers.RepeatedCompositeFieldContainer[EvenlySampledChannel]
-    unevenly_sampled_channels: _containers.RepeatedCompositeFieldContainer[UnevenlySampledChannel]
-    metadata: _containers.RepeatedScalarFieldContainer[str]
-    def __init__(self, api: _Optional[int] = ..., uuid: _Optional[str] = ..., redvox_id: _Optional[str] = ..., authenticated_email: _Optional[str] = ..., authentication_token: _Optional[str] = ..., firebase_token: _Optional[str] = ..., is_backfilled: bool = ..., is_private: bool = ..., is_scrambled: bool = ..., device_make: _Optional[str] = ..., device_model: _Optional[str] = ..., device_os: _Optional[str] = ..., device_os_version: _Optional[str] = ..., app_version: _Optional[str] = ..., battery_level_percent: _Optional[float] = ..., device_temperature_c: _Optional[float] = ..., acquisition_server: _Optional[str] = ..., time_synchronization_server: _Optional[str] = ..., authentication_server: _Optional[str] = ..., app_file_start_timestamp_epoch_microseconds_utc: _Optional[int] = ..., app_file_start_timestamp_machine: _Optional[int] = ..., server_timestamp_epoch_microseconds_utc: _Optional[int] = ..., evenly_sampled_channels: _Optional[_Iterable[_Union[EvenlySampledChannel, _Mapping]]] = ..., unevenly_sampled_channels: _Optional[_Iterable[_Union[UnevenlySampledChannel, _Mapping]]] = ..., metadata: _Optional[_Iterable[str]] = ...) -> None: ...
-
-class Int32Payload(_message.Message):
-    __slots__ = ["payload"]
-    PAYLOAD_FIELD_NUMBER: _ClassVar[int]
-    payload: _containers.RepeatedScalarFieldContainer[int]
-    def __init__(self, payload: _Optional[_Iterable[int]] = ...) -> None: ...
-=======
     device_temperature_c: float
     evenly_sampled_channels: _containers.RepeatedCompositeFieldContainer[EvenlySampledChannel]
     firebase_token: str
@@ -297,7 +185,6 @@
     metadata: _containers.RepeatedScalarFieldContainer[str]
     type: RedvoxPacketResponse.Type
     def __init__(self, type: _Optional[_Union[RedvoxPacketResponse.Type, str]] = ..., checksum: _Optional[int] = ..., errors: _Optional[_Iterable[_Union[RedvoxPacketResponse.Error, str]]] = ..., metadata: _Optional[_Iterable[str]] = ...) -> None: ...
->>>>>>> 6d2de515
 
 class UInt32Payload(_message.Message):
     __slots__ = ["payload"]
@@ -305,168 +192,12 @@
     payload: _containers.RepeatedScalarFieldContainer[int]
     def __init__(self, payload: _Optional[_Iterable[int]] = ...) -> None: ...
 
-<<<<<<< HEAD
-class Int64Payload(_message.Message):
-    __slots__ = ["payload"]
-    PAYLOAD_FIELD_NUMBER: _ClassVar[int]
-    payload: _containers.RepeatedScalarFieldContainer[int]
-    def __init__(self, payload: _Optional[_Iterable[int]] = ...) -> None: ...
-
-=======
->>>>>>> 6d2de515
 class UInt64Payload(_message.Message):
     __slots__ = ["payload"]
     PAYLOAD_FIELD_NUMBER: _ClassVar[int]
     payload: _containers.RepeatedScalarFieldContainer[int]
     def __init__(self, payload: _Optional[_Iterable[int]] = ...) -> None: ...
 
-<<<<<<< HEAD
-class Float32Payload(_message.Message):
-    __slots__ = ["payload"]
-    PAYLOAD_FIELD_NUMBER: _ClassVar[int]
-    payload: _containers.RepeatedScalarFieldContainer[float]
-    def __init__(self, payload: _Optional[_Iterable[float]] = ...) -> None: ...
-
-class Float64Payload(_message.Message):
-    __slots__ = ["payload"]
-    PAYLOAD_FIELD_NUMBER: _ClassVar[int]
-    payload: _containers.RepeatedScalarFieldContainer[float]
-    def __init__(self, payload: _Optional[_Iterable[float]] = ...) -> None: ...
-
-class BytePayload(_message.Message):
-    __slots__ = ["bytePayloadType", "payload"]
-    class BytePayloadType(int, metaclass=_enum_type_wrapper.EnumTypeWrapper):
-        __slots__ = []
-        BYTES: _ClassVar[BytePayload.BytePayloadType]
-        UINT8: _ClassVar[BytePayload.BytePayloadType]
-        UNINT16: _ClassVar[BytePayload.BytePayloadType]
-        UNINT24: _ClassVar[BytePayload.BytePayloadType]
-        UINT32: _ClassVar[BytePayload.BytePayloadType]
-        UINT64: _ClassVar[BytePayload.BytePayloadType]
-        INT8: _ClassVar[BytePayload.BytePayloadType]
-        INT16: _ClassVar[BytePayload.BytePayloadType]
-        INT24: _ClassVar[BytePayload.BytePayloadType]
-        INT32: _ClassVar[BytePayload.BytePayloadType]
-        INT64: _ClassVar[BytePayload.BytePayloadType]
-        FLOAT32: _ClassVar[BytePayload.BytePayloadType]
-        FLOAT64: _ClassVar[BytePayload.BytePayloadType]
-        OTHER: _ClassVar[BytePayload.BytePayloadType]
-    BYTES: BytePayload.BytePayloadType
-    UINT8: BytePayload.BytePayloadType
-    UNINT16: BytePayload.BytePayloadType
-    UNINT24: BytePayload.BytePayloadType
-    UINT32: BytePayload.BytePayloadType
-    UINT64: BytePayload.BytePayloadType
-    INT8: BytePayload.BytePayloadType
-    INT16: BytePayload.BytePayloadType
-    INT24: BytePayload.BytePayloadType
-    INT32: BytePayload.BytePayloadType
-    INT64: BytePayload.BytePayloadType
-    FLOAT32: BytePayload.BytePayloadType
-    FLOAT64: BytePayload.BytePayloadType
-    OTHER: BytePayload.BytePayloadType
-    BYTEPAYLOADTYPE_FIELD_NUMBER: _ClassVar[int]
-    PAYLOAD_FIELD_NUMBER: _ClassVar[int]
-    bytePayloadType: BytePayload.BytePayloadType
-    payload: bytes
-    def __init__(self, bytePayloadType: _Optional[_Union[BytePayload.BytePayloadType, str]] = ..., payload: _Optional[bytes] = ...) -> None: ...
-
-class EvenlySampledChannel(_message.Message):
-    __slots__ = ["channel_types", "sensor_name", "sample_rate_hz", "first_sample_timestamp_epoch_microseconds_utc", "byte_payload", "uint32_payload", "uint64_payload", "int32_payload", "int64_payload", "float32_payload", "float64_payload", "value_means", "value_stds", "value_medians", "metadata"]
-    CHANNEL_TYPES_FIELD_NUMBER: _ClassVar[int]
-    SENSOR_NAME_FIELD_NUMBER: _ClassVar[int]
-    SAMPLE_RATE_HZ_FIELD_NUMBER: _ClassVar[int]
-    FIRST_SAMPLE_TIMESTAMP_EPOCH_MICROSECONDS_UTC_FIELD_NUMBER: _ClassVar[int]
-    BYTE_PAYLOAD_FIELD_NUMBER: _ClassVar[int]
-    UINT32_PAYLOAD_FIELD_NUMBER: _ClassVar[int]
-    UINT64_PAYLOAD_FIELD_NUMBER: _ClassVar[int]
-    INT32_PAYLOAD_FIELD_NUMBER: _ClassVar[int]
-    INT64_PAYLOAD_FIELD_NUMBER: _ClassVar[int]
-    FLOAT32_PAYLOAD_FIELD_NUMBER: _ClassVar[int]
-    FLOAT64_PAYLOAD_FIELD_NUMBER: _ClassVar[int]
-    VALUE_MEANS_FIELD_NUMBER: _ClassVar[int]
-    VALUE_STDS_FIELD_NUMBER: _ClassVar[int]
-    VALUE_MEDIANS_FIELD_NUMBER: _ClassVar[int]
-    METADATA_FIELD_NUMBER: _ClassVar[int]
-    channel_types: _containers.RepeatedScalarFieldContainer[ChannelType]
-    sensor_name: str
-    sample_rate_hz: float
-    first_sample_timestamp_epoch_microseconds_utc: int
-    byte_payload: BytePayload
-    uint32_payload: UInt32Payload
-    uint64_payload: UInt64Payload
-    int32_payload: Int32Payload
-    int64_payload: Int64Payload
-    float32_payload: Float32Payload
-    float64_payload: Float64Payload
-    value_means: _containers.RepeatedScalarFieldContainer[float]
-    value_stds: _containers.RepeatedScalarFieldContainer[float]
-    value_medians: _containers.RepeatedScalarFieldContainer[float]
-    metadata: _containers.RepeatedScalarFieldContainer[str]
-    def __init__(self, channel_types: _Optional[_Iterable[_Union[ChannelType, str]]] = ..., sensor_name: _Optional[str] = ..., sample_rate_hz: _Optional[float] = ..., first_sample_timestamp_epoch_microseconds_utc: _Optional[int] = ..., byte_payload: _Optional[_Union[BytePayload, _Mapping]] = ..., uint32_payload: _Optional[_Union[UInt32Payload, _Mapping]] = ..., uint64_payload: _Optional[_Union[UInt64Payload, _Mapping]] = ..., int32_payload: _Optional[_Union[Int32Payload, _Mapping]] = ..., int64_payload: _Optional[_Union[Int64Payload, _Mapping]] = ..., float32_payload: _Optional[_Union[Float32Payload, _Mapping]] = ..., float64_payload: _Optional[_Union[Float64Payload, _Mapping]] = ..., value_means: _Optional[_Iterable[float]] = ..., value_stds: _Optional[_Iterable[float]] = ..., value_medians: _Optional[_Iterable[float]] = ..., metadata: _Optional[_Iterable[str]] = ...) -> None: ...
-
-class UnevenlySampledChannel(_message.Message):
-    __slots__ = ["channel_types", "sensor_name", "timestamps_microseconds_utc", "byte_payload", "uint32_payload", "uint64_payload", "int32_payload", "int64_payload", "float32_payload", "float64_payload", "sample_interval_mean", "sample_interval_std", "sample_interval_median", "value_means", "value_stds", "value_medians", "metadata"]
-    CHANNEL_TYPES_FIELD_NUMBER: _ClassVar[int]
-    SENSOR_NAME_FIELD_NUMBER: _ClassVar[int]
-    TIMESTAMPS_MICROSECONDS_UTC_FIELD_NUMBER: _ClassVar[int]
-    BYTE_PAYLOAD_FIELD_NUMBER: _ClassVar[int]
-    UINT32_PAYLOAD_FIELD_NUMBER: _ClassVar[int]
-    UINT64_PAYLOAD_FIELD_NUMBER: _ClassVar[int]
-    INT32_PAYLOAD_FIELD_NUMBER: _ClassVar[int]
-    INT64_PAYLOAD_FIELD_NUMBER: _ClassVar[int]
-    FLOAT32_PAYLOAD_FIELD_NUMBER: _ClassVar[int]
-    FLOAT64_PAYLOAD_FIELD_NUMBER: _ClassVar[int]
-    SAMPLE_INTERVAL_MEAN_FIELD_NUMBER: _ClassVar[int]
-    SAMPLE_INTERVAL_STD_FIELD_NUMBER: _ClassVar[int]
-    SAMPLE_INTERVAL_MEDIAN_FIELD_NUMBER: _ClassVar[int]
-    VALUE_MEANS_FIELD_NUMBER: _ClassVar[int]
-    VALUE_STDS_FIELD_NUMBER: _ClassVar[int]
-    VALUE_MEDIANS_FIELD_NUMBER: _ClassVar[int]
-    METADATA_FIELD_NUMBER: _ClassVar[int]
-    channel_types: _containers.RepeatedScalarFieldContainer[ChannelType]
-    sensor_name: str
-    timestamps_microseconds_utc: _containers.RepeatedScalarFieldContainer[int]
-    byte_payload: BytePayload
-    uint32_payload: UInt32Payload
-    uint64_payload: UInt64Payload
-    int32_payload: Int32Payload
-    int64_payload: Int64Payload
-    float32_payload: Float32Payload
-    float64_payload: Float64Payload
-    sample_interval_mean: float
-    sample_interval_std: float
-    sample_interval_median: float
-    value_means: _containers.RepeatedScalarFieldContainer[float]
-    value_stds: _containers.RepeatedScalarFieldContainer[float]
-    value_medians: _containers.RepeatedScalarFieldContainer[float]
-    metadata: _containers.RepeatedScalarFieldContainer[str]
-    def __init__(self, channel_types: _Optional[_Iterable[_Union[ChannelType, str]]] = ..., sensor_name: _Optional[str] = ..., timestamps_microseconds_utc: _Optional[_Iterable[int]] = ..., byte_payload: _Optional[_Union[BytePayload, _Mapping]] = ..., uint32_payload: _Optional[_Union[UInt32Payload, _Mapping]] = ..., uint64_payload: _Optional[_Union[UInt64Payload, _Mapping]] = ..., int32_payload: _Optional[_Union[Int32Payload, _Mapping]] = ..., int64_payload: _Optional[_Union[Int64Payload, _Mapping]] = ..., float32_payload: _Optional[_Union[Float32Payload, _Mapping]] = ..., float64_payload: _Optional[_Union[Float64Payload, _Mapping]] = ..., sample_interval_mean: _Optional[float] = ..., sample_interval_std: _Optional[float] = ..., sample_interval_median: _Optional[float] = ..., value_means: _Optional[_Iterable[float]] = ..., value_stds: _Optional[_Iterable[float]] = ..., value_medians: _Optional[_Iterable[float]] = ..., metadata: _Optional[_Iterable[str]] = ...) -> None: ...
-
-class RedvoxPacketResponse(_message.Message):
-    __slots__ = ["type", "checksum", "errors", "metadata"]
-    class Type(int, metaclass=_enum_type_wrapper.EnumTypeWrapper):
-        __slots__ = []
-        OK: _ClassVar[RedvoxPacketResponse.Type]
-        ERROR: _ClassVar[RedvoxPacketResponse.Type]
-    OK: RedvoxPacketResponse.Type
-    ERROR: RedvoxPacketResponse.Type
-    class Error(int, metaclass=_enum_type_wrapper.EnumTypeWrapper):
-        __slots__ = []
-        NOT_AUTHENTICATED: _ClassVar[RedvoxPacketResponse.Error]
-        OTHER: _ClassVar[RedvoxPacketResponse.Error]
-    NOT_AUTHENTICATED: RedvoxPacketResponse.Error
-    OTHER: RedvoxPacketResponse.Error
-    TYPE_FIELD_NUMBER: _ClassVar[int]
-    CHECKSUM_FIELD_NUMBER: _ClassVar[int]
-    ERRORS_FIELD_NUMBER: _ClassVar[int]
-    METADATA_FIELD_NUMBER: _ClassVar[int]
-    type: RedvoxPacketResponse.Type
-    checksum: int
-    errors: _containers.RepeatedScalarFieldContainer[RedvoxPacketResponse.Error]
-    metadata: _containers.RepeatedScalarFieldContainer[str]
-    def __init__(self, type: _Optional[_Union[RedvoxPacketResponse.Type, str]] = ..., checksum: _Optional[int] = ..., errors: _Optional[_Iterable[_Union[RedvoxPacketResponse.Error, str]]] = ..., metadata: _Optional[_Iterable[str]] = ...) -> None: ...
-=======
 class UnevenlySampledChannel(_message.Message):
     __slots__ = ["byte_payload", "channel_types", "float32_payload", "float64_payload", "int32_payload", "int64_payload", "metadata", "sample_interval_mean", "sample_interval_median", "sample_interval_std", "sensor_name", "timestamps_microseconds_utc", "uint32_payload", "uint64_payload", "value_means", "value_medians", "value_stds"]
     BYTE_PAYLOAD_FIELD_NUMBER: _ClassVar[int]
@@ -506,5 +237,4 @@
     def __init__(self, channel_types: _Optional[_Iterable[_Union[ChannelType, str]]] = ..., sensor_name: _Optional[str] = ..., timestamps_microseconds_utc: _Optional[_Iterable[int]] = ..., byte_payload: _Optional[_Union[BytePayload, _Mapping]] = ..., uint32_payload: _Optional[_Union[UInt32Payload, _Mapping]] = ..., uint64_payload: _Optional[_Union[UInt64Payload, _Mapping]] = ..., int32_payload: _Optional[_Union[Int32Payload, _Mapping]] = ..., int64_payload: _Optional[_Union[Int64Payload, _Mapping]] = ..., float32_payload: _Optional[_Union[Float32Payload, _Mapping]] = ..., float64_payload: _Optional[_Union[Float64Payload, _Mapping]] = ..., sample_interval_mean: _Optional[float] = ..., sample_interval_std: _Optional[float] = ..., sample_interval_median: _Optional[float] = ..., value_means: _Optional[_Iterable[float]] = ..., value_stds: _Optional[_Iterable[float]] = ..., value_medians: _Optional[_Iterable[float]] = ..., metadata: _Optional[_Iterable[str]] = ...) -> None: ...
 
 class ChannelType(int, metaclass=_enum_type_wrapper.EnumTypeWrapper):
-    __slots__ = []
->>>>>>> 6d2de515
+    __slots__ = []