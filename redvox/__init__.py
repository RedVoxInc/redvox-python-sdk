"""
Provides library level metadata and constants.
"""

NAME: str = "redvox"
<<<<<<< HEAD
VERSION: str = "3.0.4rc"
=======
VERSION: str = "3.0.5"
>>>>>>> f17252ec


def version() -> str:
    """Returns the version number of this library."""
    return VERSION


def print_version() -> None:
    """Prints the version number of this library"""
    print(version())<|MERGE_RESOLUTION|>--- conflicted
+++ resolved
@@ -3,11 +3,7 @@
 """
 
 NAME: str = "redvox"
-<<<<<<< HEAD
-VERSION: str = "3.0.4rc"
-=======
 VERSION: str = "3.0.5"
->>>>>>> f17252ec
 
 
 def version() -> str:
